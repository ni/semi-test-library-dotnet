﻿using System;
using System.Linq;
using Ivi.Driver;
using NationalInstruments.ModularInstruments.NIDigital;
using NationalInstruments.SemiconductorTestLibrary.Common;
using NationalInstruments.SemiconductorTestLibrary.DataAbstraction;
using NationalInstruments.TestStand.SemiconductorModule.CodeModuleAPI;

namespace NationalInstruments.SemiconductorTestLibrary.InstrumentAbstraction.Digital
{
    /// <summary>
    /// Defines methods to deal with digital patterns.
    /// </summary>
    public static class Pattern
    {
        /// <summary>
        /// Stops bursting the pattern.
        /// </summary>
        /// <param name="sessionsBundle">The <see cref="DigitalSessionsBundle"/> object.</param>
        public static void AbortPattern(this DigitalSessionsBundle sessionsBundle)
        {
            sessionsBundle.Do(sessionInfo =>
            {
                sessionInfo.Session.PatternControl.Abort();
            });
        }

        /// <summary>
        /// Stops the keep alive pattern if it is currently running.
        /// </summary>
        /// <param name="sessionsBundle">The <see cref="DigitalSessionsBundle"/> object.</param>
        public static void AbortKeepAlivePattern(this DigitalSessionsBundle sessionsBundle)
        {
            sessionsBundle.Do(sessionInfo =>
            {
                sessionInfo.Session.PatternControl.AbortKeepAlive();
            });
        }

        /// <summary>
        /// Bursts a digital pattern.
        /// </summary>
        /// <param name="sessionsBundle">The <see cref="DigitalSessionsBundle"/> object.</param>
        /// <param name="startLabel">The pattern name or exported pattern label from which to start bursting the pattern.</param>
        /// <param name="selectDigitalFunction">Whether to set selected function to digital.</param>
        /// <param name="waitUntilDone">Whether to wait for pattern burst to complete.</param>
        /// <param name="timeoutInSeconds">The maximum time interval allowed for the pattern burst to complete.</param>
        public static void BurstPattern(this DigitalSessionsBundle sessionsBundle, string startLabel, bool selectDigitalFunction = true, bool waitUntilDone = true, double timeoutInSeconds = 5.0)
        {
            sessionsBundle.Do(sessionInfo =>
            {
                sessionInfo.Session.PatternControl.BurstPattern(sessionInfo.SiteListString, startLabel, selectDigitalFunction, waitUntilDone, TimeSpan.FromSeconds(timeoutInSeconds));
            });
        }

        /// <summary>
        /// Bursts a digital pattern and publishes pass/fail comparison results.
        /// </summary>
        /// <param name="sessionsBundle">The <see cref="DigitalSessionsBundle"/> object.</param>
        /// <param name="startLabel">The pattern name or exported pattern label from which to start bursting the pattern.</param>
        /// <param name="selectDigitalFunction">Whether to set selected function to digital.</param>
        /// <param name="timeoutInSeconds">The maximum time interval allowed for the pattern burst to complete.</param>
        /// <param name="publishedDataId">The unique data id to be used when publishing.</param>
        /// <returns>The pass/fail comparison results.</returns>
        public static bool[][] BurstPatternAndPublishResults(this DigitalSessionsBundle sessionsBundle, string startLabel, bool selectDigitalFunction = true, double timeoutInSeconds = 5.0, string publishedDataId = "")
        {
            var results = sessionsBundle.DoAndReturnPerInstrumentPerChannelResults(sessionInfo =>
            {
                return sessionInfo.Session.PatternControl.BurstPattern(sessionInfo.SiteListString, startLabel, selectDigitalFunction, TimeSpan.FromSeconds(timeoutInSeconds));
            });
            (sessionsBundle.PinQueryContext as NIDigitalPatternPinQueryContext).PublishPatternResults(results, publishedDataId);
            return results;
        }

        /// <summary>
<<<<<<< HEAD
        /// Starts a pattern burst on digital pattern instruments that you have previously synchronized using NI-TClk.
        /// </summary>
        /// <param name="sessionsBundle">The <see cref="DigitalSessionsBundle"/> object.</param>
        /// <param name="startLabel">The pattern name or exported pattern label from which to start bursting the pattern.</param>
        /// <param name="selectDigitalFunction">Whether to set selected function to digital.</param>
        /// <param name="waitUntilDone">Whether to wait for pattern burst to complete.</param>
        /// <param name="timeoutInSeconds">The maximum time interval allowed for the pattern burst to complete.</param>
        [System.Diagnostics.CodeAnalysis.SuppressMessage("Globalization", "CA1305:Specify IFormatProvider", Justification = "Not Necessary")]
        public static void BurstPatternSynchronized(this DigitalSessionsBundle sessionsBundle, string startLabel, bool selectDigitalFunction = true, bool waitUntilDone = true, double timeoutInSeconds = 5.0)
        {
            string siteListString = string.Join(",", sessionsBundle.AggregateSitePinList.Select(sitePinList => sitePinList.SiteNumber.ToString()).ToArray());
            NIDigital[] niDigitalSessions = sessionsBundle.InstrumentSessions.Select(x => x.Session).ToArray();
            DigitalPatternControl.BurstPatternSynchronized(niDigitalSessions, siteListString, startLabel, selectDigitalFunction, waitUntilDone, TimeSpan.FromSeconds(timeoutInSeconds));
        }

        /// <summary>
        /// Gets the per-site pass fail comparison results of last burst pattern (long) as a SiteData object of type Bool.
=======
        /// Gets the per-site pass/fail comparison results of last burst pattern (long) as a SiteData object of type Bool.
>>>>>>> 47ab0118
        /// </summary>
        /// <param name="sessionsBundle">The <see cref="DigitalSessionsBundle"/> object.</param>
        /// <returns>The per-site pass/fail comparison results.</returns>
        public static SiteData<bool> GetSitePassFail(this DigitalSessionsBundle sessionsBundle)
        {
            return sessionsBundle.DoAndReturnPerSiteResults(sessionInfo =>
            {
                return sessionInfo.Session.PatternControl.GetSitePassFail(sessionInfo.SiteListString);
            });
        }

        /// <summary>
        /// Gets fail count on a per-pin per-site basis of last burst pattern (long).
        /// </summary>
        /// <param name="sessionsBundle">The <see cref="DigitalSessionsBundle"/> object.</param>
        /// <returns>The per-site per-pin fail count.</returns>
        public static PinSiteData<long> GetFailCount(this DigitalSessionsBundle sessionsBundle)
        {
            return sessionsBundle.DoAndReturnPerSitePerPinResults(sessionInfo =>
            {
                return sessionInfo.PinSet.GetFailCount();
            });
        }

        /// <summary>
        /// Waits until the pattern burst is done. This method is a blocking call, but will timeout after the specified time.
        /// </summary>
        /// <param name="sessionsBundle">The <see cref="DigitalSessionsBundle"/> object.</param>
        /// <param name="timeoutInSeconds">Timeout in seconds for which to abort this wait operation.</param>
        /// <exception cref="ArgumentException">The value for maxTime is invalid.</exception>
        /// <exception cref="MaxTimeExceededException"> The pattern burst took longer than the specified maxTime.</exception>
        public static void WaitUntilDone(this DigitalSessionsBundle sessionsBundle, double timeoutInSeconds = 10.0)
        {
            sessionsBundle.Do(sessionInfo =>
            {
                sessionInfo.Session.PatternControl.WaitUntilDone(TimeSpan.FromSeconds(timeoutInSeconds));
            });
        }
    }
}<|MERGE_RESOLUTION|>--- conflicted
+++ resolved
@@ -73,7 +73,6 @@
         }
 
         /// <summary>
-<<<<<<< HEAD
         /// Starts a pattern burst on digital pattern instruments that you have previously synchronized using NI-TClk.
         /// </summary>
         /// <param name="sessionsBundle">The <see cref="DigitalSessionsBundle"/> object.</param>
@@ -90,10 +89,7 @@
         }
 
         /// <summary>
-        /// Gets the per-site pass fail comparison results of last burst pattern (long) as a SiteData object of type Bool.
-=======
         /// Gets the per-site pass/fail comparison results of last burst pattern (long) as a SiteData object of type Bool.
->>>>>>> 47ab0118
         /// </summary>
         /// <param name="sessionsBundle">The <see cref="DigitalSessionsBundle"/> object.</param>
         /// <returns>The per-site pass/fail comparison results.</returns>
