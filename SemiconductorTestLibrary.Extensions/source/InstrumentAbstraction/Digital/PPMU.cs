--- conflicted
+++ resolved
@@ -205,7 +205,6 @@
         }
 
         /// <summary>
-<<<<<<< HEAD
         /// Measures the voltage on the target pin(s) and immediately publishes the results using the Publish Data Id passed in.
         /// </summary>
         /// <remarks>
@@ -261,9 +260,6 @@
 
         /// <summary>
         /// Sets the Selected Function mode to Off, such that the digital driver is put into a non-drive state, disables the active load, disconnects the PPMU, and closes the I/O switch connecting the instrument channel.
-=======
-        /// Sets the Selected Function mode to Off to put the digital driver into a non-drive state, disables the active load, disconnects the PPMU, and closes the I/O switch connecting the instrument channel.
->>>>>>> ff819880
         /// </summary>
         /// <remarks>
         /// Note that the output channel is still physically connected after calling this method. To physically disconnect the output channel, call DisconnectOutput() method.
@@ -277,13 +273,8 @@
         /// </example>
         /// </remarks>
         /// <param name="sessionsBundle">The <see cref="DigitalSessionsBundle"/> object.</param>
-<<<<<<< HEAD
         /// <param name="settlingTimeInSeconds">The settling time in seconds. Null means no need to wait for the turn off operation to settle.</param>
         public static void TurnOffOutput(this DigitalSessionsBundle sessionsBundle, double? settlingTimeInSeconds = null)
-=======
-        /// <param name="settlingTime">The settling time. Null means immediately turning off operation to settle.</param>
-        public static void TurnOffOutput(this DigitalSessionsBundle sessionsBundle, double? settlingTime = null)
->>>>>>> ff819880
         {
             sessionsBundle.Do(sessionInfo =>
             {
