--- conflicted
+++ resolved
@@ -8,7 +8,7 @@
 namespace NationalInstruments.SemiconductorTestLibrary.InstrumentAbstraction.Digital
 {
     /// <summary>
-    /// Defines methods for sourcing and capturing waveforms.
+    /// Defines methods for source and capture waveforms.
     /// </summary>
     public static class SourceAndCapture
     {
@@ -149,7 +149,6 @@
         }
 
         /// <summary>
-<<<<<<< HEAD
         /// Creates source waveform settings required for serial sourcing. Settings apply across all sites if multiple sites are configured in the pin map. You cannot reconfigure settings after waveforms are created.
         /// </summary>
         /// <param name="sessionsBundle">The <see cref="DigitalSessionsBundle"/> object.</param>
@@ -171,9 +170,6 @@
 
         /// <summary>
         /// Fetches the capture waveform and returns a pin and site aware object of uint values.
-=======
-        /// Fetches the capture waveform and returns a pin- and site-aware object of uint values.
->>>>>>> ff819880
         /// </summary>
         /// <param name="sessionsBundle">The <see cref="DigitalSessionsBundle"/> object.</param>
         /// <param name="waveformName">The name of the capture waveform.</param>
