﻿using System;
using System.Collections.Generic;
using System.Linq;
using NationalInstruments.ModularInstruments.NIDCPower;
using NationalInstruments.SemiconductorTestLibrary.Common;
using NationalInstruments.SemiconductorTestLibrary.DataAbstraction;
using NationalInstruments.SemiconductorTestLibrary.InstrumentAbstraction.DCPower;
using static NationalInstruments.SemiconductorTestLibrary.Common.Utilities;

namespace NationalInstruments.SemiconductorTestLibrary.InstrumentAbstraction.DCPower
{
    /// <summary>
    /// Defines methods for DCPower voltage/current sourcing.
    /// </summary>
    public static class Source
    {
<<<<<<< HEAD
        #region Custom Delegates

        /// <summary>
        /// Delegate to retrieve a sequence of double values for a given site-pin pair.
        /// </summary>
        private delegate double[] SequenceProvider(SitePinInfo sitePinInfo);

        /// <summary>
        /// Delegate to retrieve a single double value (limit, range, etc.) for a given site-pin pair.
        /// </summary>
        private delegate double? ValueProvider(SitePinInfo sitePinInfo);

        #endregion
=======
        private const double DefaultSequenceTimeOut = 5;
>>>>>>> 626dcb34

        #region methods on DCPowerSessionsBundle

        /// <summary>
        /// Configures one or more source settings based on values populated within a <see  cref="DCPowerSourceSettings"/> object.
        /// Accepts a scalar input of type <see  cref="DCPowerSourceSettings"/>.
        /// With overrides for <see cref="SiteData{DCPowerSourceSettings}"/>, and <see cref="PinSiteData{DCPowerSourceSettings}"/> input.
        /// </summary>
        /// <param name="sessionsBundle">The <see cref="DCPowerSessionsBundle"/> object.</param>
        /// <param name="settings">The source settings to configure.</param>
        public static void ConfigureSourceSettings(this DCPowerSessionsBundle sessionsBundle, DCPowerSourceSettings settings)
        {
            sessionsBundle.Do(sessionInfo =>
            {
                sessionInfo.Session.Control.Abort();
                sessionInfo.ConfigureSourceSettings(settings);
            });
        }

        /// <inheritdoc cref="ConfigureSourceSettings(DCPowerSessionsBundle, DCPowerSourceSettings)"/>
        public static void ConfigureSourceSettings(this DCPowerSessionsBundle sessionsBundle, SiteData<DCPowerSourceSettings> settings)
        {
            sessionsBundle.Do((sessionInfo, sitePinInfo) =>
            {
                sessionInfo.Session.Outputs[sitePinInfo.IndividualChannelString].Control.Abort();
                sessionInfo.ConfigureSourceSettings(settings.GetValue(sitePinInfo.SiteNumber), sitePinInfo.IndividualChannelString);
            });
        }

        /// <inheritdoc cref="ConfigureSourceSettings(DCPowerSessionsBundle, DCPowerSourceSettings)"/>
        public static void ConfigureSourceSettings(this DCPowerSessionsBundle sessionsBundle, PinSiteData<DCPowerSourceSettings> settings)
        {
            sessionsBundle.Do((sessionInfo, sitePinInfo) =>
            {
                sessionInfo.Session.Outputs[sitePinInfo.IndividualChannelString].Control.Abort();
                sessionInfo.ConfigureSourceSettings(settings.GetValue(sitePinInfo), sitePinInfo.IndividualChannelString);
            });
        }

        /// <summary>
        /// Configures <see cref="DCPowerSourceSettings"/>.
        /// </summary>
        /// <param name="sessionsBundle">The <see cref="DCPowerSessionsBundle"/> object.</param>
        /// <param name="settings">The specific settings to configure.</param>
        public static void ConfigureSourceSettings(this DCPowerSessionsBundle sessionsBundle, IDictionary<string, DCPowerSourceSettings> settings)
        {
            sessionsBundle.Do((sessionInfo, sitePinInfo) =>
            {
                sessionInfo.Session.Outputs[sitePinInfo.IndividualChannelString].Control.Abort();
                sessionInfo.ConfigureSourceSettings(settings[sitePinInfo.PinName], sitePinInfo.IndividualChannelString);
            });
        }

        /// <summary>
        /// Forces voltage on the target pins at the specified level. Must at least provide a level value, and the method will assume all other properties that have been previously set. Optionally, can also provide a specific current limit, current limit range, voltage level range values directly.
        /// </summary>
        /// <param name="sessionsBundle">The <see cref="DCPowerSessionsBundle"/> object.</param>
        /// <param name="voltageLevel">The voltage level to force.</param>
        /// <param name="currentLimit">The current limit to use.</param>
        /// <param name="voltageLevelRange">The voltage level range to use.</param>
        /// <param name="currentLimitRange">The current limit range to use.</param>
        /// <param name="waitForSourceCompletion">Setting this to True will wait until sourcing is complete before continuing, which includes the set amount of source delay.
        /// Otherwise, the source delay amount is not directly accounted for by this method and the WaitForEvent must be manually invoked in proceeding code.</param>
        public static void ForceVoltage(this DCPowerSessionsBundle sessionsBundle, double voltageLevel, double? currentLimit = null, double? voltageLevelRange = null, double? currentLimitRange = null, bool waitForSourceCompletion = false)
        {
            var settings = new DCPowerSourceSettings()
            {
                OutputFunction = DCPowerSourceOutputFunction.DCVoltage,
                LimitSymmetry = DCPowerComplianceLimitSymmetry.Symmetric,
                Level = voltageLevel,
                Limit = currentLimit,
                LevelRange = voltageLevelRange,
                LimitRange = currentLimitRange
            };
            sessionsBundle.Do(sessionInfo =>
            {
                sessionInfo.Force(settings, sitePinInfo: null, waitForSourceCompletion);
            });
        }

        /// <summary>
        /// Forces voltage on the target pins at the specified pin-unique level. Must at least provide a level value, and the method will assume all other properties that have been previously set.  Optionally, can also provide a specific current limit, current limit range, voltage level range values directly.
        /// </summary>
        /// <param name="sessionsBundle">The <see cref="DCPowerSessionsBundle"/> object.</param>
        /// <param name="voltageLevels">The voltage levels to force for different pins.</param>
        /// <param name="currentLimit">The current limit to use.</param>
        /// <param name="voltageLevelRange">The voltage level range to use.</param>
        /// <param name="currentLimitRange">The current limit range to use.</param>
        /// <param name="waitForSourceCompletion">Setting this to True will wait until sourcing is complete before continuing, which includes the set amount of source delay.
        /// Otherwise, the source delay amount is not directly accounted for by this method and the WaitForEvent must be manually invoked in proceeding code.</param>
        public static void ForceVoltage(this DCPowerSessionsBundle sessionsBundle, IDictionary<string, double> voltageLevels, double? currentLimit = null, double? voltageLevelRange = null, double? currentLimitRange = null, bool waitForSourceCompletion = false)
        {
            sessionsBundle.Do((sessionInfo, sitePinInfo) =>
            {
                var settings = new DCPowerSourceSettings()
                {
                    OutputFunction = DCPowerSourceOutputFunction.DCVoltage,
                    LimitSymmetry = DCPowerComplianceLimitSymmetry.Symmetric,
                    Level = voltageLevels[sitePinInfo.PinName],
                    Limit = currentLimit,
                    LevelRange = voltageLevelRange,
                    LimitRange = currentLimitRange
                };
                sessionInfo.Force(settings, sitePinInfo, waitForSourceCompletion);
            });
        }

        /// <summary>
        /// Forces voltage on the target pins at the specified site-unique level. Must at least provide a level value, and the method will assume all other properties that have been previously set. Optionally, can also provide a specific current limit, current limit range, voltage level range values directly.
        /// </summary>
        /// <param name="sessionsBundle">The <see cref="DCPowerSessionsBundle"/> object.</param>
        /// <param name="voltageLevels">The voltage levels to force for different sites.</param>
        /// <param name="currentLimit">The current limit to use.</param>
        /// <param name="voltageLevelRange">The voltage level range to use.</param>
        /// <param name="currentLimitRange">The current limit range to use.</param>
        /// <param name="waitForSourceCompletion">Setting this to True will wait until sourcing is complete before continuing, which includes the set amount of source delay.
        /// Otherwise, the source delay amount is not directly accounted for by this method and the WaitForEvent must be manually invoked in proceeding code.</param>
        public static void ForceVoltage(this DCPowerSessionsBundle sessionsBundle, SiteData<double> voltageLevels, double? currentLimit = null, double? voltageLevelRange = null, double? currentLimitRange = null, bool waitForSourceCompletion = false)
        {
            sessionsBundle.Do((sessionInfo, sitePinInfo) =>
            {
                var settings = new DCPowerSourceSettings()
                {
                    OutputFunction = DCPowerSourceOutputFunction.DCVoltage,
                    LimitSymmetry = DCPowerComplianceLimitSymmetry.Symmetric,
                    Level = voltageLevels.GetValue(sitePinInfo.SiteNumber),
                    Limit = currentLimit,
                    LevelRange = voltageLevelRange,
                    LimitRange = currentLimitRange
                };
                sessionInfo.Force(settings, sitePinInfo, waitForSourceCompletion);
            });
        }

        /// <summary>
        /// Forces voltage on the target pins at the specified pin- and site-unique level. Must at least provide a level value, and the method will assume all other properties that have been previously set. Optionally, can also provide a specific current limit, current limit range, voltage level range values directly.
        /// </summary>
        /// <param name="sessionsBundle">The <see cref="DCPowerSessionsBundle"/> object.</param>
        /// <param name="voltageLevels">The voltage levels to force for different site-pin pairs.</param>
        /// <param name="currentLimit">The current limit to use.</param>
        /// <param name="voltageLevelRange">The voltage level range to use.</param>
        /// <param name="currentLimitRange">The current limit range to use.</param>
        /// <param name="waitForSourceCompletion">Setting this to True will wait until sourcing is complete before continuing, which includes the set amount of source delay.
        /// Otherwise, the source delay amount is not directly accounted for by this method and the WaitForEvent must be manually invoked in proceeding code.</param>
        public static void ForceVoltage(this DCPowerSessionsBundle sessionsBundle, PinSiteData<double> voltageLevels, double? currentLimit = null, double? voltageLevelRange = null, double? currentLimitRange = null, bool waitForSourceCompletion = false)
        {
            sessionsBundle.Do((sessionInfo, sitePinInfo) =>
            {
                var settings = new DCPowerSourceSettings()
                {
                    OutputFunction = DCPowerSourceOutputFunction.DCVoltage,
                    LimitSymmetry = DCPowerComplianceLimitSymmetry.Symmetric,
                    Level = voltageLevels.GetValue(sitePinInfo),
                    Limit = currentLimit,
                    LevelRange = voltageLevelRange,
                    LimitRange = currentLimitRange
                };
                sessionInfo.Force(settings, sitePinInfo, waitForSourceCompletion);
            });
        }

        /// <summary>
        /// Forces voltage using specified source settings.
        /// </summary>
        /// <param name="sessionsBundle">The <see cref="DCPowerSessionsBundle"/> object.</param>
        /// <param name="settings">The settings to use.</param>
        /// <param name="waitForSourceCompletion">Setting this to True will wait until sourcing is complete before continuing, which includes the set amount of source delay.
        /// Otherwise, the source delay amount is not directly accounted for by this method and the WaitForEvent must be manually invoked in proceeding code.</param>
        public static void ForceVoltage(this DCPowerSessionsBundle sessionsBundle, DCPowerSourceSettings settings, bool waitForSourceCompletion = false)
        {
            sessionsBundle.Do(sessionInfo =>
            {
                settings.OutputFunction = DCPowerSourceOutputFunction.DCVoltage;
                sessionInfo.Force(settings, sitePinInfo: null, waitForSourceCompletion);
            });
        }

        /// <summary>
        /// Forces voltage using specified site-unique source settings.
        /// </summary>
        /// <param name="sessionsBundle">The <see cref="DCPowerSessionsBundle"/> object.</param>
        /// <param name="settings">The per-site settings to use.</param>
        /// <param name="waitForSourceCompletion">Setting this to True will wait until sourcing is complete before continuing, which includes the set amount of source delay.
        /// Otherwise, the source delay amount is not directly accounted for by this method and the WaitForEvent must be manually invoked in proceeding code.</param>
        public static void ForceVoltage(this DCPowerSessionsBundle sessionsBundle, SiteData<DCPowerSourceSettings> settings, bool waitForSourceCompletion = false)
        {
            sessionsBundle.Do((sessionInfo, sitePinInfo) =>
            {
                var perSiteSettings = settings.GetValue(sitePinInfo.SiteNumber);
                perSiteSettings.OutputFunction = DCPowerSourceOutputFunction.DCVoltage;
                sessionInfo.Force(perSiteSettings, sitePinInfo, waitForSourceCompletion);
            });
        }

        /// <summary>
        /// Forces voltage using specified pin-unique source settings.
        /// </summary>
        /// <param name="sessionsBundle">The <see cref="DCPowerSessionsBundle"/> object.</param>
        /// <param name="settings">The per-pin settings to use.</param>
        /// <param name="waitForSourceCompletion">Setting this to True will wait until sourcing is complete before continuing, which includes the set amount of source delay.
        /// Otherwise, the source delay amount is not directly accounted for by this method and the WaitForEvent must be manually invoked in proceeding code.</param>
        public static void ForceVoltage(this DCPowerSessionsBundle sessionsBundle, IDictionary<string, DCPowerSourceSettings> settings, bool waitForSourceCompletion = false)
        {
            sessionsBundle.Do((sessionInfo, sitePinInfo) =>
            {
                var perPinSettings = settings[sitePinInfo.PinName];
                perPinSettings.OutputFunction = DCPowerSourceOutputFunction.DCVoltage;
                sessionInfo.Force(perPinSettings, sitePinInfo, waitForSourceCompletion);
            });
        }

        /// <summary>
        /// Forces voltage using specified pin- and site-unique source settings.
        /// </summary>
        /// <param name="sessionsBundle">The <see cref="DCPowerSessionsBundle"/> object.</param>
        /// <param name="settings">The per-site-pin-pair settings to use.</param>
        /// <param name="waitForSourceCompletion">Setting this to True will wait until sourcing is complete before continuing, which includes the set amount of source delay.
        /// Otherwise, the source delay amount is not directly accounted for by this method and the WaitForEvent must be manually invoked in proceeding code.</param>
        public static void ForceVoltage(this DCPowerSessionsBundle sessionsBundle, PinSiteData<DCPowerSourceSettings> settings, bool waitForSourceCompletion = false)
        {
            sessionsBundle.Do((sessionInfo, sitePinInfo) =>
            {
                var perSitePinPairSettings = settings.GetValue(sitePinInfo);
                perSitePinPairSettings.OutputFunction = DCPowerSourceOutputFunction.DCVoltage;
                sessionInfo.Force(perSitePinPairSettings, sitePinInfo, waitForSourceCompletion);
            });
        }

        /// <summary>
        /// Behaves the same as the ForceVoltage() method, but as two current limit inputs for setting separate high and low current limits.
        /// </summary>
        /// <param name="sessionsBundle">The <see cref="DCPowerSessionsBundle"/> object.</param>
        /// <param name="voltageLevel">The voltage level to force.</param>
        /// <param name="currentLimitHigh">The current high limit to use.</param>
        /// <param name="currentLimitLow">The current low limit to use.</param>
        /// <param name="voltageLevelRange">The voltage level range to use.</param>
        /// <param name="currentLimitRange">The current limit range to use.</param>
        /// <param name="waitForSourceCompletion">Setting this to True will wait until sourcing is complete before continuing, which includes the set amount of source delay.
        /// Otherwise, the source delay amount is not directly accounted for by this method and the WaitForEvent must be manually invoked in proceeding code.</param>
        public static void ForceVoltageAsymmetricLimit(this DCPowerSessionsBundle sessionsBundle, double voltageLevel, double currentLimitHigh, double currentLimitLow, double? voltageLevelRange = null, double? currentLimitRange = null, bool waitForSourceCompletion = false)
        {
            var settings = new DCPowerSourceSettings()
            {
                OutputFunction = DCPowerSourceOutputFunction.DCVoltage,
                LimitSymmetry = DCPowerComplianceLimitSymmetry.Asymmetric,
                Level = voltageLevel,
                LimitHigh = currentLimitHigh,
                LimitLow = currentLimitLow,
                LevelRange = voltageLevelRange,
                LimitRange = currentLimitRange
            };
            sessionsBundle.Do(sessionInfo =>
            {
                sessionInfo.Force(settings, sitePinInfo: null, waitForSourceCompletion);
            });
        }

        /// <summary>
        /// Forces current on the target pins at the specified level. Must at least provide a level value, and the method will assume all other properties that have been previously set. Optionally, can also provide a specific voltage limit, current level range, voltage limit range values directly.
        /// </summary>
        /// <param name="sessionsBundle">The <see cref="DCPowerSessionsBundle"/> object.</param>
        /// <param name="currentLevel">The current level to force.</param>
        /// <param name="voltageLimit">The voltage limit to use.</param>
        /// <param name="currentLevelRange">The current level range to use.</param>
        /// <param name="voltageLimitRange">The voltage limit range to use.</param>
        /// <param name="waitForSourceCompletion">Setting this to True will wait until sourcing is complete before continuing, which includes the set amount of source delay.
        /// Otherwise, the source delay amount is not directly accounted for by this method and the WaitForEvent must be manually invoked in proceeding code.</param>
        public static void ForceCurrent(this DCPowerSessionsBundle sessionsBundle, double currentLevel, double? voltageLimit = null, double? currentLevelRange = null, double? voltageLimitRange = null, bool waitForSourceCompletion = false)
        {
            var settings = new DCPowerSourceSettings()
            {
                OutputFunction = DCPowerSourceOutputFunction.DCCurrent,
                LimitSymmetry = DCPowerComplianceLimitSymmetry.Symmetric,
                Level = currentLevel,
                Limit = voltageLimit,
                LevelRange = currentLevelRange,
                LimitRange = voltageLimitRange
            };
            sessionsBundle.Do(sessionInfo =>
            {
                sessionInfo.Force(settings, sitePinInfo: null, waitForSourceCompletion);
            });
        }

        /// <summary>
        /// Forces current on the target pins at the specified pin-unique level. Must at least provide a level value, and the method will assume all other properties that have been previously set. Optionally, can also provide a specific voltage limit, current level range, voltage limit range values directly.
        /// </summary>
        /// <param name="sessionsBundle">The <see cref="DCPowerSessionsBundle"/> object.</param>
        /// <param name="currentLevels">The current level to force for different pins.</param>
        /// <param name="voltageLimit">The voltage limit to use.</param>
        /// <param name="currentLevelRange">The current level range to use.</param>
        /// <param name="voltageLimitRange">The voltage limit range to use.</param>
        /// <param name="waitForSourceCompletion">Setting this to True will wait until sourcing is complete before continuing, which includes the set amount of source delay.
        /// Otherwise, the source delay amount is not directly accounted for by this method and the WaitForEvent must be manually invoked in proceeding code.</param>
        public static void ForceCurrent(this DCPowerSessionsBundle sessionsBundle, IDictionary<string, double> currentLevels, double? voltageLimit = null, double? currentLevelRange = null, double? voltageLimitRange = null, bool waitForSourceCompletion = false)
        {
            sessionsBundle.Do((sessionInfo, sitePinInfo) =>
            {
                var settings = new DCPowerSourceSettings()
                {
                    OutputFunction = DCPowerSourceOutputFunction.DCCurrent,
                    LimitSymmetry = DCPowerComplianceLimitSymmetry.Symmetric,
                    Level = currentLevels[sitePinInfo.PinName],
                    Limit = voltageLimit,
                    LevelRange = currentLevelRange,
                    LimitRange = voltageLimitRange
                };
                sessionInfo.Force(settings, sitePinInfo, waitForSourceCompletion);
            });
        }

        /// <summary>
        /// Forces current on the target pins at the specified site-unique level. Must at least provide a level value, and the method will assume all other properties that have been previously set. Optionally, can also provide a specific voltage limit, current level range, voltage limit range values directly.
        /// </summary>
        /// <param name="sessionsBundle">The <see cref="DCPowerSessionsBundle"/> object.</param>
        /// <param name="currentLevels">The current level to force for different sites.</param>
        /// <param name="voltageLimit">The voltage limit to use.</param>
        /// <param name="currentLevelRange">The current level range to use.</param>
        /// <param name="voltageLimitRange">The voltage limit range to use.</param>
        /// <param name="waitForSourceCompletion">Setting this to True will wait until sourcing is complete before continuing, which includes the set amount of source delay.
        /// Otherwise, the source delay amount is not directly accounted for by this method and the WaitForEvent must be manually invoked in proceeding code.</param>
        public static void ForceCurrent(this DCPowerSessionsBundle sessionsBundle, SiteData<double> currentLevels, double? voltageLimit = null, double? currentLevelRange = null, double? voltageLimitRange = null, bool waitForSourceCompletion = false)
        {
            sessionsBundle.Do((sessionInfo, sitePinInfo) =>
            {
                var settings = new DCPowerSourceSettings()
                {
                    OutputFunction = DCPowerSourceOutputFunction.DCCurrent,
                    LimitSymmetry = DCPowerComplianceLimitSymmetry.Symmetric,
                    Level = currentLevels.GetValue(sitePinInfo.SiteNumber),
                    Limit = voltageLimit,
                    LevelRange = currentLevelRange,
                    LimitRange = voltageLimitRange
                };
                sessionInfo.Force(settings, sitePinInfo, waitForSourceCompletion);
            });
        }

        /// <summary>
        /// Forces current on the target pins at the specified pin- and site-unique level. Must at least provide a level value, and the method will assume all other properties that have been previously set. Optionally, can also provide a specific voltage limit, current level range, voltage limit range values directly.
        /// </summary>
        /// <param name="sessionsBundle">The <see cref="DCPowerSessionsBundle"/> object.</param>
        /// <param name="currentLevels">The current level to force for different site-pin pairs.</param>
        /// <param name="voltageLimit">The voltage limit to use.</param>
        /// <param name="currentLevelRange">The current level range to use.</param>
        /// <param name="voltageLimitRange">The voltage limit range to use.</param>
        /// <param name="waitForSourceCompletion">Setting this to True will wait until sourcing is complete before continuing, which includes the set amount of source delay.
        /// Otherwise, the source delay amount is not directly accounted for by this method and the WaitForEvent must be manually invoked in proceeding code.</param>
        public static void ForceCurrent(this DCPowerSessionsBundle sessionsBundle, PinSiteData<double> currentLevels, double? voltageLimit = null, double? currentLevelRange = null, double? voltageLimitRange = null, bool waitForSourceCompletion = false)
        {
            sessionsBundle.Do((sessionInfo, sitePinInfo) =>
            {
                var settings = new DCPowerSourceSettings()
                {
                    OutputFunction = DCPowerSourceOutputFunction.DCCurrent,
                    LimitSymmetry = DCPowerComplianceLimitSymmetry.Symmetric,
                    Level = currentLevels.GetValue(sitePinInfo),
                    Limit = voltageLimit,
                    LevelRange = currentLevelRange,
                    LimitRange = voltageLimitRange
                };
                sessionInfo.Force(settings, sitePinInfo, waitForSourceCompletion);
            });
        }

        /// <summary>
        /// Forces current using specified source settings.
        /// </summary>
        /// <param name="sessionsBundle">The <see cref="DCPowerSessionsBundle"/> object.</param>
        /// <param name="settings">The settings to use.</param>
        /// <param name="waitForSourceCompletion">Setting this to True will wait until sourcing is complete before continuing, which includes the set amount of source delay.
        /// Otherwise, the source delay amount is not directly accounted for by this method and the WaitForEvent must be manually invoked in proceeding code.</param>
        public static void ForceCurrent(this DCPowerSessionsBundle sessionsBundle, DCPowerSourceSettings settings, bool waitForSourceCompletion = false)
        {
            sessionsBundle.Do(sessionInfo =>
            {
                settings.OutputFunction = DCPowerSourceOutputFunction.DCCurrent;
                sessionInfo.Force(settings, sitePinInfo: null, waitForSourceCompletion);
            });
        }

        /// <summary>
        /// Forces current using specified site-unique source settings.
        /// </summary>
        /// <param name="sessionsBundle">The <see cref="DCPowerSessionsBundle"/> object.</param>
        /// <param name="settings">The per-site settings to use.</param>
        /// <param name="waitForSourceCompletion">Setting this to True will wait until sourcing is complete before continuing, which includes the set amount of source delay.
        /// Otherwise, the source delay amount is not directly accounted for by this method and the WaitForEvent must be manually invoked in proceeding code.</param>
        public static void ForceCurrent(this DCPowerSessionsBundle sessionsBundle, SiteData<DCPowerSourceSettings> settings, bool waitForSourceCompletion = false)
        {
            sessionsBundle.Do((sessionInfo, sitePinInfo) =>
            {
                var perSiteSettings = settings.GetValue(sitePinInfo.SiteNumber);
                perSiteSettings.OutputFunction = DCPowerSourceOutputFunction.DCCurrent;
                sessionInfo.Force(perSiteSettings, sitePinInfo, waitForSourceCompletion);
            });
        }

        /// <summary>
        /// Forces current using specified pin-unique source settings.
        /// </summary>
        /// <param name="sessionsBundle">The <see cref="DCPowerSessionsBundle"/> object.</param>
        /// <param name="settings">The per-pin settings to use.</param>
        /// <param name="waitForSourceCompletion">Setting this to True will wait until sourcing is complete before continuing, which includes the set amount of source delay.
        /// Otherwise, the source delay amount is not directly accounted for by this method and the WaitForEvent must be manually invoked in proceeding code.</param>
        public static void ForceCurrent(this DCPowerSessionsBundle sessionsBundle, IDictionary<string, DCPowerSourceSettings> settings, bool waitForSourceCompletion = false)
        {
            sessionsBundle.Do((sessionInfo, sitePinInfo) =>
            {
                var perPinSettings = settings[sitePinInfo.PinName];
                perPinSettings.OutputFunction = DCPowerSourceOutputFunction.DCCurrent;
                sessionInfo.Force(perPinSettings, sitePinInfo, waitForSourceCompletion);
            });
        }

        /// <summary>
        /// Forces current using specified pin- and site-unique source settings.
        /// </summary>
        /// <param name="sessionsBundle">The <see cref="DCPowerSessionsBundle"/> object.</param>
        /// <param name="settings">The per-site-pin-pair settings to use.</param>
        /// <param name="waitForSourceCompletion">Setting this to True will wait until sourcing is complete before continuing, which includes the set amount of source delay.
        /// Otherwise, the source delay amount is not directly accounted for by this method and the WaitForEvent must be manually invoked in proceeding code.</param>
        public static void ForceCurrent(this DCPowerSessionsBundle sessionsBundle, PinSiteData<DCPowerSourceSettings> settings, bool waitForSourceCompletion = false)
        {
            sessionsBundle.Do((sessionInfo, sitePinInfo) =>
            {
                var perSitePinPairSettings = settings.GetValue(sitePinInfo);
                perSitePinPairSettings.OutputFunction = DCPowerSourceOutputFunction.DCCurrent;
                sessionInfo.Force(perSitePinPairSettings, sitePinInfo, waitForSourceCompletion);
            });
        }

        /// <summary>
        /// Forces a hardware-timed sequence of current outputs, ensuring synchronized output across all specified target pins.
        /// </summary>
        /// <param name="sessionsBundle">The <see cref="DCPowerSessionsBundle"/> object.</param>
        /// <param name="currentSequence">The current sequence to force for all site-pin pairs.</param>
        /// <param name="voltageLimit">Voltage limit for the sequence.</param>
        /// <param name="currentLevelRange">Current level range.</param>
        /// <param name="voltageLimitRange">Voltage limit range.</param>
        /// <param name="sourceDelayinSeconds">Optional source delay to use uniformly for synchronization.</param>
        /// <param name="transientResponse">Transient response.</param>
        /// <param name="sequenceLoopCount">The number of times to force the sequence.</param>
        /// <param name="waitForSequenceCompletion">True to block until the sequence engine completes (waits on SequenceEngineDone event); false to return immediately.</param>
        /// <param name="sequenceTimeoutInSeconds">Maximum time to wait for completion when <paramref name="waitForSequenceCompletion"/> is true.</param>
        public static void ForceCurrentSequenceSynchronized(
            this DCPowerSessionsBundle sessionsBundle,
            double[] currentSequence,
            double? voltageLimit = null,
            double? currentLevelRange = null,
            double? voltageLimitRange = null,
            double? sourceDelayinSeconds = null,
            DCPowerSourceTransientResponse? transientResponse = null,
            int sequenceLoopCount = 1,
            bool waitForSequenceCompletion = false,
            double sequenceTimeoutInSeconds = 5.0)
        {
            SequenceProvider getCurrentSequences = _ => currentSequence;
            ValueProvider getVoltageLimits = _ => voltageLimit;
            ValueProvider getCurrentLevelRanges = _ => currentLevelRange;
            ValueProvider getVoltageLimitRanges = _ => voltageLimitRange;

            sessionsBundle.ForceSequenceSynchronizedCore(
                getCurrentSequences,
                DCPowerSourceOutputFunction.DCCurrent,
                getVoltageLimits,
                getCurrentLevelRanges,
                getVoltageLimitRanges,
                sourceDelayinSeconds,
                transientResponse,
                sequenceLoopCount,
                waitForSequenceCompletion,
                sequenceTimeoutInSeconds);
        }

        /// <inheritdoc cref="ForceCurrentSequenceSynchronized(DCPowerSessionsBundle, double[], double?, double?, double?, double?, DCPowerSourceTransientResponse?, int, bool, double)"/>
        public static void ForceCurrentSequenceSynchronized(
            this DCPowerSessionsBundle sessionsBundle,
            SiteData<double[]> currentSequences,
            SiteData<double> voltageLimits = null,
            SiteData<double> currentLevelRanges = null,
            SiteData<double> voltageLimitRanges = null,
            double? sourceDelayinSeconds = null,
            DCPowerSourceTransientResponse? transientResponse = null,
            int sequenceLoopCount = 1,
            bool waitForSequenceCompletion = false,
            double sequenceTimeoutInSeconds = 5.0)
        {
            SequenceProvider getCurrentSequenceForSite = sitePinInfo => currentSequences.GetValue(sitePinInfo.SiteNumber);
            ValueProvider getVoltageLimitForSite = sitePinInfo => voltageLimits?.GetValue(sitePinInfo.SiteNumber);
            ValueProvider getCurrentLevelRangeForSite = sitePinInfo => currentLevelRanges?.GetValue(sitePinInfo.SiteNumber);
            ValueProvider getVoltageLimitRangeForSite = sitePinInfo => voltageLimitRanges?.GetValue(sitePinInfo.SiteNumber);

            sessionsBundle.ForceSequenceSynchronizedCore(
                getCurrentSequenceForSite,
                DCPowerSourceOutputFunction.DCCurrent,
                getVoltageLimitForSite,
                getCurrentLevelRangeForSite,
                getVoltageLimitRangeForSite,
                sourceDelayinSeconds,
                transientResponse,
                sequenceLoopCount,
                waitForSequenceCompletion,
                sequenceTimeoutInSeconds);
        }

        /// <inheritdoc cref="ForceCurrentSequenceSynchronized(DCPowerSessionsBundle, double[], double?, double?, double?, double?, DCPowerSourceTransientResponse?, int, bool, double)"/>
        public static void ForceCurrentSequenceSynchronized(
            this DCPowerSessionsBundle sessionsBundle,
            PinSiteData<double[]> currentSequence,
            PinSiteData<double> voltageLimit = null,
            PinSiteData<double> currentLevelRange = null,
            PinSiteData<double> voltageLimitRange = null,
            double? sourceDelayinSeconds = null,
            DCPowerSourceTransientResponse? transientResponse = null,
            int sequenceLoopCount = 1,
            bool waitForSequenceCompletion = false,
            double sequenceTimeoutInSeconds = 5.0)
        {
            SequenceProvider getCurrentSequenceForSitePin = sitePinInfo => currentSequence.GetValue(sitePinInfo);
            ValueProvider getVoltageLimitForSitePin = sitePinInfo => voltageLimit?.GetValue(sitePinInfo);
            ValueProvider getCurrentLevelRangeForSitePin = sitePinInfo => currentLevelRange?.GetValue(sitePinInfo);
            ValueProvider getVoltageLimitRangeForSitePin = sitePinInfo => voltageLimitRange?.GetValue(sitePinInfo);

            sessionsBundle.ForceSequenceSynchronizedCore(
                getCurrentSequenceForSitePin,
                DCPowerSourceOutputFunction.DCCurrent,
                getVoltageLimitForSitePin,
                getCurrentLevelRangeForSitePin,
                getVoltageLimitRangeForSitePin,
                sourceDelayinSeconds,
                transientResponse,
                sequenceLoopCount,
                waitForSequenceCompletion,
                sequenceTimeoutInSeconds);
        }

        /// <summary>
        /// Forces a hardware-timed sequence of current/voltage outputs, ensuring synchronized output across all specified target pins.
        /// </summary>
        private static void ForceSequenceSynchronizedCore(
            this DCPowerSessionsBundle sessionsBundle,
            SequenceProvider fetchLevelSequence,
            DCPowerSourceOutputFunction outputFunction,
            ValueProvider fetchLimit,
            ValueProvider fetchLevelRange,
            ValueProvider fetchLimitRange,
            double? sourceDelayinSeconds,
            DCPowerSourceTransientResponse? transientResponse,
            int sequenceLoopCount = 1,
            bool waitForSequenceCompletion = false,
            double sequenceTimeoutInSeconds = 5.0)
        {
            var masterChannelOutput = sessionsBundle.GetPrimaryOutput(TriggerType.StartTrigger.ToString(), out string startTrigger);

            // Configure all channels
            sessionsBundle.Do((sessionInfo, sessionIndex, sitePinInfo) =>
            {
                var settings = new DCPowerSourceSettings()
                {
                    OutputFunction = outputFunction,
                    LimitSymmetry = DCPowerComplianceLimitSymmetry.Symmetric,
                    Limit = fetchLimit(sitePinInfo),
                    LevelRange = fetchLevelRange(sitePinInfo),
                    LimitRange = fetchLimitRange(sitePinInfo),
                    TransientResponse = transientResponse
                };

                var perChannelString = sitePinInfo.IndividualChannelString;
                var channelOutput = sessionInfo.Session.Outputs[perChannelString];
                channelOutput.Control.Abort();
                channelOutput.ConfigureSequence(fetchLevelSequence(sitePinInfo), sequenceLoopCount);
                channelOutput.ConfigureLevelsAndLimits(settings);
                channelOutput.Source.SourceDelay = sourceDelayinSeconds.HasValue
                    ? PrecisionTimeSpan.FromSeconds(sourceDelayinSeconds.Value)
                    : PrecisionTimeSpan.Zero;
                channelOutput.Measurement.MeasureWhen = DCPowerMeasurementWhen.OnMeasureTrigger;
                sessionInfo.ConfigureTransientResponce(settings, perChannelString);

                if (sessionIndex == 0 && sitePinInfo.IsFirstChannelOfSession(sessionInfo))
                {
                    // Master channel does not need a start trigger
                    channelOutput.Triggers.StartTrigger.Disable();
                    channelOutput.Control.Commit();
                }
                else
                {
                    // Slave channels start on master's start trigger
                    channelOutput.Triggers.StartTrigger.Type = DCPowerStartTriggerType.DigitalEdge;
                    channelOutput.Triggers.StartTrigger.DigitalEdge.Configure(startTrigger, DCPowerTriggerEdge.Rising);
                    channelOutput.Control.Initiate();
                }
            });

            // Start master
            masterChannelOutput.Control.Initiate();

            if (waitForSequenceCompletion)
            {
                masterChannelOutput.Events.SequenceEngineDoneEvent.WaitForEvent(PrecisionTimeSpan.FromSeconds(sequenceTimeoutInSeconds));
            }
        }

        /// <summary>
        /// Behaves the same as the ForceCurrent() method, but has two voltage limit inputs for setting separate high and low voltage limits.
        /// </summary>
        /// <param name="sessionsBundle">The <see cref="DCPowerSessionsBundle"/> object.</param>
        /// <param name="currentLevel">The current level to force.</param>
        /// <param name="voltageLimitHigh">The voltage high limit to use.</param>
        /// <param name="voltageLimitLow">The voltage low limit to use.</param>
        /// <param name="currentLevelRange">The current level range to use.</param>
        /// <param name="voltageLimitRange">The voltage limit range to use.</param>
        /// <param name="waitForSourceCompletion">Setting this to True will wait until sourcing is complete before continuing, which includes the set amount of source delay.
        /// Otherwise, the source delay amount is not directly accounted for by this method and the WaitForEvent must be manually invoked in proceeding code.</param>
        public static void ForceCurrentAsymmetricLimit(this DCPowerSessionsBundle sessionsBundle, double currentLevel, double voltageLimitHigh, double voltageLimitLow, double? currentLevelRange = null, double? voltageLimitRange = null, bool waitForSourceCompletion = false)
        {
            var settings = new DCPowerSourceSettings()
            {
                OutputFunction = DCPowerSourceOutputFunction.DCCurrent,
                LimitSymmetry = DCPowerComplianceLimitSymmetry.Asymmetric,
                Level = currentLevel,
                LimitHigh = voltageLimitHigh,
                LimitLow = voltageLimitLow,
                LevelRange = currentLevelRange,
                LimitRange = voltageLimitRange
            };
            sessionsBundle.Do(sessionInfo =>
            {
                sessionInfo.Force(settings, waitForSourceCompletion: waitForSourceCompletion);
            });
        }

        /// <summary>
        /// Forces a hardware-timed sequence of current values on the targeted pin(s).
        /// </summary>
        /// <param name="sessionsBundle">The <see cref="DCPowerSessionsBundle"/> object.</param>
        /// <param name="currentSequence">Array of current levels to source step-by-step.</param>
        /// <param name="voltageLimit">Voltage limit for the sequence.</param>
        /// <param name="currentLevelRange">Current level range.</param>
        /// <param name="voltageLimitRange">Voltage limit range.</param>
        /// <param name="sequenceLoopCount">The number of loops a sequence runs after initiation.</param>
        /// <param name="waitForSequenceCompletion">True to block until the sequence engine completes (waits on SequenceEngineDone event); false to return immediately.</param>
        /// <param name="sequenceTimeoutInSeconds">Maximum time to wait for completion when <paramref name="waitForSequenceCompletion"/> is true.</param>
        public static void ForceCurrentSequence(
            this DCPowerSessionsBundle sessionsBundle,
            double[] currentSequence,
            double? voltageLimit = null,
            double? currentLevelRange = null,
            double? voltageLimitRange = null,
            int sequenceLoopCount = 1,
            bool waitForSequenceCompletion = false,
            double sequenceTimeoutInSeconds = DefaultSequenceTimeOut)
        {
            sessionsBundle.Do(sessionInfo =>
            {
                ForceSequenceCore(
                     sessionInfo.AllChannelsOutput,
                     DCPowerSourceOutputFunction.DCCurrent,
                     currentSequence,
                     voltageLimit,
                     currentLevelRange,
                     voltageLimitRange,
                     sequenceLoopCount,
                     waitForSequenceCompletion,
                     sequenceTimeoutInSeconds);
            });
        }

        /// <inheritdoc cref="ForceCurrentSequence(DCPowerSessionsBundle, double[], double?, double?, double?, int, bool, double)"/>
        public static void ForceCurrentSequence(
            this DCPowerSessionsBundle sessionsBundle,
            SiteData<double[]> currentSequence,
            double? voltageLimit = null,
            double? currentLevelRange = null,
            double? voltageLimitRange = null,
            int sequenceLoopCount = 1,
            bool waitForSequenceCompletion = false,
            double sequenceTimeoutInSeconds = DefaultSequenceTimeOut)
        {
            sessionsBundle.Do((sessionInfo, sitePinInfo) =>
            {
                var sequence = currentSequence.GetValue(sitePinInfo.SiteNumber);
                var channelString = sitePinInfo.IndividualChannelString;
                var channelOutput = sessionInfo.Session.Outputs[channelString];

                ForceSequenceCore(
                    channelOutput,
                    DCPowerSourceOutputFunction.DCCurrent,
                    sequence,
                    voltageLimit,
                    currentLevelRange,
                    voltageLimitRange,
                    sequenceLoopCount,
                    waitForSequenceCompletion,
                    sequenceTimeoutInSeconds);
            });
        }

        /// <inheritdoc cref="ForceCurrentSequence(DCPowerSessionsBundle, double[], double?, double?, double?, int, bool, double)"/>
        public static void ForceCurrentSequence(
            this DCPowerSessionsBundle sessionsBundle,
            PinSiteData<double[]> currentSequence,
            double? voltageLimit = null,
            double? currentLevelRange = null,
            double? voltageLimitRange = null,
            int sequenceLoopCount = 1,
            bool waitForSequenceCompletion = false,
            double sequenceTimeoutInSeconds = DefaultSequenceTimeOut)
        {
            sessionsBundle.Do((sessionInfo, sitePinInfo) =>
            {
                var sequence = currentSequence.GetValue(sitePinInfo);
                var channelString = sitePinInfo.IndividualChannelString;
                var channelOutput = sessionInfo.Session.Outputs[channelString];

                ForceSequenceCore(
                    channelOutput,
                    DCPowerSourceOutputFunction.DCCurrent,
                    sequence,
                    voltageLimit,
                    currentLevelRange,
                    voltageLimitRange,
                    sequenceLoopCount,
                    waitForSequenceCompletion,
                    sequenceTimeoutInSeconds);
            });
        }

        /// <summary>
        /// Core implementation for forcing a current/voltage sequence.
        /// </summary>
        private static void ForceSequenceCore(
            DCPowerOutput channelOutput,
            DCPowerSourceOutputFunction outputFunction,
            double[] levelSequence,
            double? limit,
            double? levelRange,
            double? limitRange,
            int sequenceLoopCount,
            bool waitForSequenceCompletion,
            double sequenceTimeoutInSeconds)
        {
            var settings = new DCPowerSourceSettings()
            {
                OutputFunction = outputFunction,
                LimitSymmetry = DCPowerComplianceLimitSymmetry.Symmetric,
                Limit = limit,
                LevelRange = levelRange,
                LimitRange = limitRange
            };

            channelOutput.Control.Abort();
            channelOutput.ConfigureSequence(levelSequence, sequenceLoopCount);
            channelOutput.ConfigureLevelsAndLimits(settings);
            channelOutput.InitiateChannels(waitForSequenceCompletion, sequenceTimeoutInSeconds);
        }

        /// <summary>
        /// Forces a hardware-timed sequence of voltage values. If multiple target pins, the sequenced output will be synchronized across the target pins.
        /// </summary>
        /// <param name="sessionsBundle">The <see cref="DCPowerSessionsBundle"/> object.</param>
        /// <param name="voltageSequences">The voltage sequence to force for different site-pin pairs.</param>
        /// <param name="currentLimits">The current limits to use for different pins.</param>
        /// <param name="currentLimitRanges">The current limit ranges to use for different pins.</param>
        /// <param name="sequenceLoopCount">The number of times to force the sequence.</param>
        /// <param name="transientResponse">The transient response to use.</param>
        /// <param name="sequenceTimeoutInSeconds">The maximum time used to force the sequence.</param>
        internal static void ForceVoltageSequenceSynchronized(
            this DCPowerSessionsBundle sessionsBundle,
            IDictionary<int, Dictionary<string, double[]>> voltageSequences,
            IDictionary<string, double> currentLimits,
            IDictionary<string, double> currentLimitRanges,
            int sequenceLoopCount = 1,
            DCPowerSourceTransientResponse transientResponse = DCPowerSourceTransientResponse.Fast,
            double sequenceTimeoutInSeconds = 5.0)
        {
            var masterChannelOutput = sessionsBundle.GetPrimaryOutput(TriggerType.StartTrigger.ToString(), out string startTrigger);

            var originalSourceDelays = new Dictionary<string, PrecisionTimeSpan>();
            var originalMeasureWhens = new Dictionary<string, DCPowerMeasurementWhen>();
            var originalStartTriggerTypes = new Dictionary<string, DCPowerStartTriggerType>();
            var originalStartTriggerTerminalNames = new Dictionary<string, DCPowerDigitalEdgeStartTriggerInputTerminal>();

            sessionsBundle.Do((sessionInfo, sessionIndex, sitePinInfo) =>
            {
                var voltageSequence = voltageSequences[sitePinInfo.SiteNumber][sitePinInfo.PinName];
                var settings = new DCPowerSourceSettings()
                {
                    OutputFunction = DCPowerSourceOutputFunction.DCVoltage,
                    LimitSymmetry = DCPowerComplianceLimitSymmetry.Symmetric,
                    Level = voltageSequence[0],
                    Limit = currentLimits[sitePinInfo.PinName],
                    LevelRange = voltageSequence.Select(v => Math.Abs(v)).Max(),
                    LimitRange = currentLimitRanges[sitePinInfo.PinName],
                    TransientResponse = transientResponse
                };
                // Applies limits and ranges.
                sessionInfo.Force(settings, sitePinInfo);

                var perChannelString = sitePinInfo.IndividualChannelString;
                var channelOutput = sessionInfo.Session.Outputs[perChannelString];
                channelOutput.Control.Abort();
                originalSourceDelays[perChannelString] = channelOutput.Source.SourceDelay;
                channelOutput.Source.SourceDelay = PrecisionTimeSpan.Zero;
                originalMeasureWhens[perChannelString] = channelOutput.Measurement.MeasureWhen;
                channelOutput.Measurement.MeasureWhen = DCPowerMeasurementWhen.OnMeasureTrigger;
                // Applies voltage sequence.
                channelOutput.ConfigureSequence(voltageSequence, sequenceLoopCount);

                if (sessionIndex == 0 && sitePinInfo.IsFirstChannelOfSession(sessionInfo))
                {
                    // Master channel does not need a start trigger.
                    channelOutput.Triggers.StartTrigger.Disable();
                    channelOutput.Control.Commit();
                }
                else
                {
                    // Set slave channel start trigger to be the master channel terminal name.
                    originalStartTriggerTypes[perChannelString] = channelOutput.Triggers.StartTrigger.Type;
                    channelOutput.Triggers.StartTrigger.Type = DCPowerStartTriggerType.DigitalEdge;
                    originalStartTriggerTerminalNames[perChannelString] = channelOutput.Triggers.StartTrigger.DigitalEdge.InputTerminal;
                    channelOutput.Triggers.StartTrigger.DigitalEdge.Configure(startTrigger, DCPowerTriggerEdge.Rising);
                    channelOutput.Control.Initiate();
                }
            });

            masterChannelOutput.Control.Initiate();

            masterChannelOutput.Events.SequenceEngineDoneEvent.WaitForEvent(PrecisionTimeSpan.FromSeconds(sequenceTimeoutInSeconds));

            sessionsBundle.Do((sessionInfo, sessionIndex, sitePinInfo) =>
            {
                var perChannelString = sitePinInfo.IndividualChannelString;
                var channelOutput = sessionInfo.Session.Outputs[perChannelString];
                channelOutput.Control.Abort();
                if (sessionIndex > 0 || (sessionIndex == 0 && !sitePinInfo.IsFirstChannelOfSession(sessionInfo)))
                {
                    channelOutput.Triggers.StartTrigger.Type = originalStartTriggerTypes[perChannelString];
                    channelOutput.Triggers.StartTrigger.DigitalEdge.InputTerminal = originalStartTriggerTerminalNames[perChannelString];
                }
                channelOutput.Measurement.MeasureWhen = originalMeasureWhens[perChannelString];
                channelOutput.Source.SourceDelay = originalSourceDelays[perChannelString];
                channelOutput.Source.Mode = DCPowerSourceMode.SinglePoint;
                channelOutput.Control.Initiate();
            });
        }

        /// <summary>
        /// Powers down the channel by disabling output generation on the underlying device channel(s).
        /// </summary>
        /// <Remarks>
        /// This method is similar to <see cref="ConfigureOutputEnabled(DCPowerSessionsBundle,bool)"/> but will automatically initiate the underlying driver session.
        /// <para>
        /// This method does not physically disconnect the output channel.
        /// Use the <see cref="ConfigureOutputConnected(DCPowerSessionsBundle, bool)"/> method to physically disconnect the connected output channel on supported instruments.
        /// </para>
        /// </Remarks>
        /// <param name="sessionsBundle">The <see cref="DCPowerSessionsBundle"/> object.</param>
        /// <param name="settlingTime">The settling time. Null means no need to wait for the turn off operation to settle.</param>
        public static void PowerDown(this DCPowerSessionsBundle sessionsBundle, double? settlingTime = null)
        {
            sessionsBundle.Do(sessionInfo =>
            {
                sessionInfo.AllChannelsOutput.Control.Abort();
                var originalSourceMode = sessionInfo.AllChannelsOutput.Source.Mode;
                sessionInfo.AllChannelsOutput.Source.Mode = DCPowerSourceMode.SinglePoint;
                sessionInfo.AllChannelsOutput.Source.Output.Enabled = false;
                sessionInfo.AllChannelsOutput.Control.Initiate();
                sessionInfo.AllChannelsOutput.Control.Abort();
                sessionInfo.AllChannelsOutput.Source.Mode = originalSourceMode;
            });
            PreciseWait(settlingTime);
        }

        /// <summary>
        /// Configures the current limit.
        /// </summary>
        /// <param name="sessionsBundle">The <see cref="DCPowerSessionsBundle"/> object.</param>
        /// <param name="currentLimit">The current limit to set.</param>
        /// <param name="currentLimitRange">The current limit range to set. Use the absolute value of current limit to set current limit range when this parameter is not specified.</param>
        public static void ConfigureCurrentLimit(this DCPowerSessionsBundle sessionsBundle, double currentLimit, double? currentLimitRange = null)
        {
            sessionsBundle.Do(sessionInfo =>
            {
                sessionInfo.Session.Control.Abort();
                sessionInfo.AllChannelsOutput.ConfigureCurrentLimit(currentLimit, currentLimitRange);
            });
        }

        /// <summary>
        /// Configures the current limits.
        /// </summary>
        /// <param name="sessionsBundle">The <see cref="DCPowerSessionsBundle"/> object.</param>
        /// <param name="currentLimits">The per-pin current limits to set.</param>
        /// <param name="currentLimitRanges">The current limit ranges to set. Use the absolute value of current limit to set current limit range when this parameter is not specified.</param>
        public static void ConfigureCurrentLimits(this DCPowerSessionsBundle sessionsBundle, IDictionary<string, double> currentLimits, IDictionary<string, double> currentLimitRanges = null)
        {
            sessionsBundle.Do((sessionInfo, sitePinInfo) =>
            {
                var channelOutput = sessionInfo.Session.Outputs[sitePinInfo.IndividualChannelString];
                channelOutput.Control.Abort();
                channelOutput.ConfigureCurrentLimit(currentLimits[sitePinInfo.PinName], currentLimitRanges?[sitePinInfo.PinName]);
            });
        }

        /// <summary>
        /// Configures a hardware-timed sequence of values.
        /// </summary>
        /// <param name="sessionsBundle">The <see cref="DCPowerSessionsBundle"/> object.</param>
        /// <param name="sequence">The voltage or current sequence to set.</param>
        /// <param name="sequenceLoopCount">The number of loops a sequence runs after initiation.</param>
        /// <param name="sequenceStepDeltaTimeInSeconds">The delta time between the start of two consecutive steps in a sequence.</param>
        public static void ConfigureSequence(this DCPowerSessionsBundle sessionsBundle, double[] sequence, int sequenceLoopCount, double? sequenceStepDeltaTimeInSeconds = null)
        {
            sessionsBundle.Do(sessionInfo =>
            {
                sessionInfo.Session.Control.Abort();
                sessionInfo.AllChannelsOutput.ConfigureSequence(sequence, sequenceLoopCount, sequenceStepDeltaTimeInSeconds);
            });
        }

        /// <inheritdoc cref="ConfigureSequence(DCPowerSessionsBundle, double[], int, double?)"/>
        public static void ConfigureSequence(this DCPowerSessionsBundle sessionsBundle, SiteData<double[]> sequence, int sequenceLoopCount = 1, double? sequenceStepDeltaTimeInSeconds = null)
        {
            sessionsBundle.Do((sessionInfo, sitePinInfo) =>
            {
                var channelOutput = sessionInfo.Session.Outputs[sitePinInfo.IndividualChannelString];
                channelOutput.Control.Abort();
                channelOutput.ConfigureSequence(sequence.GetValue(sitePinInfo.SiteNumber), sequenceLoopCount, sequenceStepDeltaTimeInSeconds);
            });
        }

        /// <inheritdoc cref="ConfigureSequence(DCPowerSessionsBundle, double[], int, double?)"/>
        public static void ConfigureSequence(this DCPowerSessionsBundle sessionsBundle, PinSiteData<double[]> sequence, int sequenceLoopCount = 1, double? sequenceStepDeltaTimeInSeconds = null)
        {
            sessionsBundle.Do((sessionInfo, sitePinInfo) =>
            {
                var channelOutput = sessionInfo.Session.Outputs[sitePinInfo.IndividualChannelString];
                channelOutput.Control.Abort();
                channelOutput.ConfigureSequence(sequence.GetValue(sitePinInfo), sequenceLoopCount, sequenceStepDeltaTimeInSeconds);
            });
        }

        /// <summary>
        /// Gets the current limits.
        /// </summary>
        /// <param name="sessionsBundle">The <see cref="DCPowerSessionsBundle"/> object.</param>
        /// <returns>The per-site per-pin current limits.</returns>
        public static PinSiteData<double> GetCurrentLimits(this DCPowerSessionsBundle sessionsBundle)
        {
            return sessionsBundle.DoAndReturnPerSitePerPinResults((sessionInfo, sitePinInfo) =>
            {
                return sessionInfo.Session.Outputs[sitePinInfo.IndividualChannelString].Source.Voltage.CurrentLimit;
            });
        }

        /// <summary>
        /// Checks if the output function is set to DCVoltage and the level(s) are set to the expected values.
        /// </summary>
        /// <param name="sessionsBundle">The <see cref="DCPowerSessionsBundle"/> object.</param>
        /// <param name="failedChannels">Returns the channels that fail the check.</param>
        /// <param name="expectedVoltages">The expected per-pin voltages.</param>
        /// <returns>Whether all channels pass the check.</returns>
        public static bool CheckDCVoltageModeAndLevels(this DCPowerSessionsBundle sessionsBundle, out IEnumerable<string> failedChannels, IDictionary<string, double> expectedVoltages = null)
        {
            var results = sessionsBundle.DoAndReturnPerInstrumentPerChannelResults((sessionInfo, sitePinInfo) =>
            {
                var channelOutput = sessionInfo.Session.Outputs[sitePinInfo.IndividualChannelString];
                bool pass = sessionInfo.Session.Source.Mode == DCPowerSourceMode.SinglePoint
                    && channelOutput.Source.Output.Function == DCPowerSourceOutputFunction.DCVoltage
                    && (expectedVoltages is null || channelOutput.Source.Voltage.VoltageLevel == expectedVoltages[sitePinInfo.PinName]);
                return pass ? string.Empty : sessionInfo.AllChannelsString;
            });
            var flatternedResults = results.SelectMany(r => r);
            failedChannels = flatternedResults.Where(r => !string.IsNullOrEmpty(r));
            return !failedChannels.Any();
        }

        /// <summary>
        /// Configures the output relay of the underlying device channel (s) to either be connected (closed) or disconnected (open).
        /// Accepts a scalar input of type <see  cref="bool"/>.
        /// With overrides for <see cref="SiteData{Boolean}" />, and <see cref="PinSiteData{Boolean}"/> input.
        /// <para>Pass this method a false value to physically disconnect the output terminal from the front panel.</para>
        /// <remarks>
        /// Excessive connecting and disconnecting of the output can cause premature wear on the relay.
        /// Disconnect the output only if physically disconnecting is necessary for your application.
        /// For example, a battery connected to the output terminal might discharge unless the relay is disconnected.
        /// <para>
        /// This method will configure the <see cref="DCPowerOutputSourceOutput.Connected"/> property, which is not supported by all devices.
        /// Refer to the Supported Properties by Device topic in the NI-DCPower User Manual for information about supported devices.
        /// </para>
        /// <para>
        /// This method is independent from the <see cref="ConfigureOutputEnabled(DCPowerSessionsBundle, bool)"/> method.
        /// It does not affect the <see cref="DCPowerOutputSourceOutput.Enabled"/> property.
        /// </para>
        /// </remarks>
        /// </summary>
        /// <param name="sessionsBundle">The <see cref="DCPowerSessionsBundle"/> object.</param>
        /// <param name="connectOutput">The boolean value to either connect (true) or disconnect (false) the output terminal.</param>
        public static void ConfigureOutputConnected(this DCPowerSessionsBundle sessionsBundle, bool connectOutput)
        {
            sessionsBundle.Do(sessionInfo =>
            {
                sessionInfo.Session.Control.Abort();
                sessionInfo.AllChannelsOutput.Source.Output.Connected = connectOutput;
            });
        }

        /// <inheritdoc cref="ConfigureOutputConnected(DCPowerSessionsBundle, bool)"/>
        public static void ConfigureOutputConnected(this DCPowerSessionsBundle sessionsBundle, SiteData<bool> connectOutput)
        {
            sessionsBundle.Do((sessionInfo, pinSiteInfo) =>
            {
                sessionInfo.Session.Outputs[pinSiteInfo.IndividualChannelString].Control.Abort();
                sessionInfo.Session.Outputs[pinSiteInfo.IndividualChannelString].Source.Output.Connected = connectOutput.GetValue(pinSiteInfo.SiteNumber);
            });
        }

        /// <inheritdoc cref="ConfigureOutputConnected(DCPowerSessionsBundle, bool)"/>
        public static void ConfigureOutputConnected(this DCPowerSessionsBundle sessionsBundle, PinSiteData<bool> connectOutput)
        {
            sessionsBundle.Do((sessionInfo, pinSiteInfo) =>
            {
                sessionInfo.Session.Outputs[pinSiteInfo.IndividualChannelString].Control.Abort();
                sessionInfo.Session.Outputs[pinSiteInfo.IndividualChannelString].Source.Output.Connected = connectOutput.GetValue(pinSiteInfo);
            });
        }

        /// <summary>
        /// Configures whether to enable (true) or disable (false) output generation on the underlying device channel(s).
        /// </summary>
        /// <remarks>
        /// Note: This method is independent from the <see cref="ConfigureOutputConnected(DCPowerSessionsBundle, bool)"/> method. It does not affect the <see cref="DCPowerOutputSourceOutput.Connected"/> property.
        /// </remarks>
        /// <param name="sessionsBundle">The <see cref="DCPowerSessionsBundle"/> object.</param>
        /// <param name="enableOutput">The boolean value to either enable (true) or disable (false) the output .</param>
        public static void ConfigureOutputEnabled(this DCPowerSessionsBundle sessionsBundle, bool enableOutput)
        {
            sessionsBundle.Do(sessionInfo =>
            {
                sessionInfo.AllChannelsOutput.Control.Abort();
                sessionInfo.AllChannelsOutput.Source.Output.Enabled = enableOutput;
            });
        }

        /// <inheritdoc cref="ConfigureOutputEnabled(DCPowerSessionsBundle, bool)"/>
        public static void ConfigureOutputEnabled(this DCPowerSessionsBundle sessionsBundle, SiteData<bool> enableOutput)
        {
            sessionsBundle.Do((sessionInfo, pinSiteInfo) =>
            {
                sessionInfo.Session.Outputs[pinSiteInfo.IndividualChannelString].Control.Abort();
                sessionInfo.Session.Outputs[pinSiteInfo.IndividualChannelString].Source.Output.Enabled = enableOutput.GetValue(pinSiteInfo.SiteNumber);
            });
        }

        /// <inheritdoc cref="ConfigureOutputEnabled(DCPowerSessionsBundle, bool)"/>
        public static void ConfigureOutputEnabled(this DCPowerSessionsBundle sessionsBundle, PinSiteData<bool> enableOutput)
        {
            sessionsBundle.Do((sessionInfo, pinSiteInfo) =>
            {
                sessionInfo.Session.Outputs[pinSiteInfo.IndividualChannelString].Control.Abort();
                sessionInfo.Session.Outputs[pinSiteInfo.IndividualChannelString].Source.Output.Enabled = enableOutput.GetValue(pinSiteInfo);
            });
        }

        /// <summary>
        /// Configures the source delay.
        /// With overrides for <see cref="SiteData{Double}" />, and <see cref="PinSiteData{Double}"/> input.
        /// </summary>
        /// <param name="sessionsBundle">The <see cref="DCPowerSessionsBundle"/> object.</param>
        /// <param name="sourceDelayInSeconds">The double value of the source delay in seconds.</param>
        public static void ConfigureSourceDelay(this DCPowerSessionsBundle sessionsBundle, double sourceDelayInSeconds)
        {
            sessionsBundle.Do(sessionInfo =>
            {
                sessionInfo.AllChannelsOutput.Control.Abort();
                sessionInfo.AllChannelsOutput.Source.SourceDelay = PrecisionTimeSpan.FromSeconds(sourceDelayInSeconds);
            });
        }

        /// <inheritdoc cref="ConfigureSourceDelay(DCPowerSessionsBundle, double)"/>
        public static void ConfigureSourceDelay(this DCPowerSessionsBundle sessionsBundle, SiteData<double> sourceDelayInSeconds)
        {
            sessionsBundle.Do((sessionInfo, pinSiteInfo) =>
            {
                sessionInfo.Session.Outputs[pinSiteInfo.IndividualChannelString].Control.Abort();
                sessionInfo.Session.Outputs[pinSiteInfo.IndividualChannelString].Source.SourceDelay = PrecisionTimeSpan.FromSeconds(sourceDelayInSeconds.GetValue(pinSiteInfo.SiteNumber));
            });
        }

        /// <inheritdoc cref="ConfigureSourceDelay(DCPowerSessionsBundle, double)"/>
        public static void ConfigureSourceDelay(this DCPowerSessionsBundle sessionsBundle, PinSiteData<double> sourceDelayInSeconds)
        {
            sessionsBundle.Do((sessionInfo, pinSiteInfo) =>
            {
                sessionInfo.Session.Outputs[pinSiteInfo.IndividualChannelString].Control.Abort();
                sessionInfo.Session.Outputs[pinSiteInfo.IndividualChannelString].Source.SourceDelay = PrecisionTimeSpan.FromSeconds(sourceDelayInSeconds.GetValue(pinSiteInfo));
            });
        }

        /// <summary>
        /// Configures a hardware-timed sequence of values with per-step source delays.
        /// </summary>
        /// <param name="sessionsBundle">The <see cref="DCPowerSessionsBundle"/> object.</param>
        /// <param name="sequence">The voltage or current sequence to set.</param>
        /// <param name="sourceDelaysInSeconds">The array of source delays in seconds for each step in the sequence.</param>
        /// <param name="sequenceLoopCount">The number of loops a sequence runs after initiation.</param>
        public static void ConfigureSequenceWithSourceDelays(
           this DCPowerSessionsBundle sessionsBundle,
           double[] sequence,
           double[] sourceDelaysInSeconds,
           int sequenceLoopCount = 1)
        {
            sessionsBundle.Do(sessinInfo =>
            {
                sessinInfo.AllChannelsOutput.Control.Abort();
                sessinInfo.AllChannelsOutput.ConfigureSequence(sequence, sequenceLoopCount, sourceDelaysInSeconds);
            });
        }

        /// <inheritdoc cref="ConfigureSequenceWithSourceDelays(DCPowerSessionsBundle, double[], double[], int)"/>
        public static void ConfigureSequenceWithSourceDelays(
            this DCPowerSessionsBundle sessionsBundle,
            SiteData<double[]> sequence,
            SiteData<double[]> sourceDelaysInSeconds,
            int sequenceLoopCount = 1)
        {
            sessionsBundle.Do((sessionInfo, sitePinInfo) =>
            {
                var channelOutput = sessionInfo.Session.Outputs[sitePinInfo.IndividualChannelString];
                channelOutput.Control.Abort();
                channelOutput.ConfigureSequence(sequence.GetValue(sitePinInfo.SiteNumber), sequenceLoopCount, sourceDelaysInSeconds.GetValue(sitePinInfo.SiteNumber));
            });
        }

        /// <inheritdoc cref="ConfigureSequenceWithSourceDelays(DCPowerSessionsBundle, double[], double[], int)"/>
        public static void ConfigureSequenceWithSourceDelays(
            this DCPowerSessionsBundle sessionsBundle,
            PinSiteData<double[]> sequence,
            PinSiteData<double[]> sourceDelaysInSeconds,
            int sequenceLoopCount = 1)
        {
            sessionsBundle.Do((sessionInfo, sitePinInfo) =>
            {
                var channelOutput = sessionInfo.Session.Outputs[sitePinInfo.IndividualChannelString];
                channelOutput.Control.Abort();
                channelOutput.ConfigureSequence(sequence.GetValue(sitePinInfo), sequenceLoopCount, sourceDelaysInSeconds.GetValue(sitePinInfo));
            });
        }

        /// <summary>
        /// Gets the source delay in seconds for each of the underlying device channel(s), per-pin and per-site.
        /// </summary>
        /// <param name="sessionsBundle">The <see cref="DCPowerSessionsBundle"/> object.</param>
        /// <returns> The source delay in seconds (<see cref="PinSiteData{T}"/>, where T is of type <see cref="double"/>).</returns>
        public static PinSiteData<double> GetSourceDelayInSeconds(this DCPowerSessionsBundle sessionsBundle)
        {
            return sessionsBundle.DoAndReturnPerSitePerPinResults((sessionInfo, pinSiteInfo) =>
            {
                return sessionInfo.Session.Outputs[pinSiteInfo.IndividualChannelString].Source.SourceDelay.TotalSeconds;
            });
        }

        #endregion methods on DCPowerSessionsBundle

        #region methods on DCPowerOutput

        /// <summary>
        /// Configures the current limit.
        /// </summary>
        /// <param name="output">The <see cref="DCPowerOutput"/> object.</param>
        /// <param name="currentLimit">The current limit to set.</param>
        /// <param name="currentLimitRange">The current limit range to set. Use the absolute value of current limit to set current limit range when this parameter is not specified.</param>
        public static void ConfigureCurrentLimit(this DCPowerOutput output, double currentLimit, double? currentLimitRange = null)
        {
            output.Source.Voltage.CurrentLimit = currentLimit;
            output.Source.Voltage.CurrentLimitRange = currentLimitRange ?? Math.Abs(currentLimit);
        }

        /// <summary>
        /// Configures a hardware-timed sequence of values.
        /// </summary>
        /// <param name="output">The <see cref="DCPowerOutput"/> object.</param>
        /// <param name="sequence">The voltage or current sequence to set.</param>
        /// <param name="sequenceLoopCount">The number of loops a sequence runs after initiation.</param>
        /// <param name="sequenceStepDeltaTimeInSeconds">The delta time between the start of two consecutive steps in a sequence.</param>
        public static void ConfigureSequence(this DCPowerOutput output, double[] sequence, int sequenceLoopCount, double? sequenceStepDeltaTimeInSeconds = null)
        {
            output.Source.Mode = DCPowerSourceMode.Sequence;
            output.Source.SequenceLoopCount = sequenceLoopCount;
            output.Source.SetSequence(sequence);
            if (sequenceStepDeltaTimeInSeconds.HasValue)
            {
                output.Source.SequenceStepDeltaTimeEnabled = true;
                output.Source.SequenceStepDeltaTime = PrecisionTimeSpan.FromSeconds(sequenceStepDeltaTimeInSeconds.Value);
            }
        }

        /// <summary>
        /// Configures a hardware-timed sequence of values with per-step source delays.
        /// </summary>
        /// <param name="output">The <see cref="DCPowerOutput"/> object.</param>
        /// <param name="sequence">The voltage or current sequence to set.</param>
        /// <param name="sequenceLoopCount">The number of loops a sequence runs after initiation.</param>
        /// <param name="sourceDelaysInSeconds">The array of source delays in seconds for each step in the sequence.</param>
        public static void ConfigureSequence(this DCPowerOutput output, double[] sequence, int sequenceLoopCount, double[] sourceDelaysInSeconds)
        {
            output.Source.Mode = DCPowerSourceMode.Sequence;
            output.Source.SequenceLoopCount = sequenceLoopCount;
            var sourceDelays = sourceDelaysInSeconds.Select(d => PrecisionTimeSpan.FromSeconds(d)).ToArray();
            output.Source.SetSequence(sequence, sourceDelays);
        }

        #endregion methods on DCPowerOutput

        #region methods on NIDCPower session

        /// <summary>
        /// Configures the transient response.
        /// </summary>
        /// <param name="session">The <see cref="NIDCPower"/> object.</param>
        /// <param name="channelString">The channel string.</param>
        /// <param name="modelString">The DCPower instrument model <see cref="DCPowerModelStrings"/>.</param>
        /// <param name="transientResponse">The transient response to set.</param>
        public static void ConfigureTransientResponse(this NIDCPower session, string channelString, string modelString, DCPowerSourceTransientResponse transientResponse)
        {
            switch (modelString)
            {
                case DCPowerModelStrings.PXI_4110:
                case DCPowerModelStrings.PXI_4130:
                case DCPowerModelStrings.PXI_4132:
                case DCPowerModelStrings.PXIe_4112:
                case DCPowerModelStrings.PXIe_4113:
                    break;

                case DCPowerModelStrings.PXIe_4154:
                    // channel 1 does not support this property.
                    string updatedChannelString = channelString.ExcludeSpecificChannel("1");
                    if (!string.IsNullOrEmpty(updatedChannelString))
                    {
                        session.Outputs[channelString].Source.TransientResponse = transientResponse;
                    }
                    break;

                default:
                    session.Outputs[channelString].Source.TransientResponse = transientResponse;
                    break;
            }
        }

        #endregion methods on NIDCPower session

        #region methods on DCPowerSessionInformation

        /// <summary>
        /// Configures <see cref="DCPowerSourceSettings"/>.
        /// </summary>
        /// <param name="sessionInfo">The <see cref="DCPowerSessionInformation"/> object.</param>
        /// <param name="settings">The source settings to configure.</param>
        /// <param name="channelString">The channel string. Empty string means all channels in the session.</param>
        public static void ConfigureSourceSettings(this DCPowerSessionInformation sessionInfo, DCPowerSourceSettings settings, string channelString = "")
        {
            var channelOutput = string.IsNullOrEmpty(channelString) ? sessionInfo.AllChannelsOutput : sessionInfo.Session.Outputs[channelString];
            channelOutput.Source.Mode = DCPowerSourceMode.SinglePoint;
            if (settings.SourceDelayInSeconds.HasValue)
            {
                channelOutput.Source.SourceDelay = PrecisionTimeSpan.FromSeconds(settings.SourceDelayInSeconds.Value);
            }
            sessionInfo.ConfigureTransientResponce(settings, channelString);
            if (settings.OutputFunction.Equals(DCPowerSourceOutputFunction.DCVoltage))
            {
                ConfigureVoltageSettings(channelOutput, settings);
            }
            else
            {
                ConfigureCurrentSettings(channelOutput, settings);
            }
        }

        #endregion methods on DCPowerSessionInformation

        #region private and internal methods

        private static void ConfigureTransientResponce(this DCPowerSessionInformation sessionInfo, DCPowerSourceSettings settings, string channelString = "")
        {
            if (settings.TransientResponse.HasValue)
            {
                string channelStringToUse = string.IsNullOrEmpty(channelString) ? sessionInfo.AllChannelsString : channelString;
                if (sessionInfo.AllInstrumentsAreTheSameModel)
                {
                    sessionInfo.Session.ConfigureTransientResponse(channelStringToUse, sessionInfo.ModelString, settings.TransientResponse.Value);
                }
                else
                {
                    foreach (var sitePinInfo in sessionInfo.AssociatedSitePinList.Where(sitePin => channelStringToUse.Contains(sitePin.IndividualChannelString)))
                    {
                        sessionInfo.Session.ConfigureTransientResponse(sitePinInfo.IndividualChannelString, sitePinInfo.ModelString, settings.TransientResponse.Value);
                    }
                }
            }
<<<<<<< HEAD
        }
=======
            channelOutput.ConfigureLevelsAndLimits(settings);
        }

        #endregion methods on DCPowerSessionInformation

        #region private and internal methods

        private static void ConfigureLevelsAndLimits(this DCPowerOutput channelOutput, DCPowerSourceSettings settings)
        {
            if (settings.LimitSymmetry.HasValue)
            {
                channelOutput.Source.ComplianceLimitSymmetry = settings.LimitSymmetry.Value;
            }
            if (settings.OutputFunction.Equals(DCPowerSourceOutputFunction.DCVoltage))
            {
                ConfigureVoltageSettings(channelOutput, settings);
            }
            else if (settings.OutputFunction.Equals(DCPowerSourceOutputFunction.DCCurrent))
            {
                ConfigureCurrentSettings(channelOutput, settings);
            }
        }

>>>>>>> 626dcb34
        private static void Force(this DCPowerSessionInformation sessionInfo, DCPowerSourceSettings settings, SitePinInfo sitePinInfo = null, bool waitForSourceCompletion = false)
        {
            var channelString = sitePinInfo?.IndividualChannelString ?? sessionInfo.AllChannelsString;
            var channelOutput = sessionInfo.Session.Outputs[channelString];
            sessionInfo.ConfigureChannels(settings, channelOutput, channelString, sitePinInfo);
            channelOutput.InitiateChannels(waitForSourceCompletion);
        }

        private static void ConfigureChannels(this DCPowerSessionInformation sessionInfo, DCPowerSourceSettings settings, DCPowerOutput channelOutput, string channelString = "", SitePinInfo sitePinInfo = null)
        {
            channelOutput.Control.Abort();
            sessionInfo.ConfigureSourceSettings(settings, channelString);
            channelOutput.Source.Output.Enabled = true;
            channelOutput.Control.Commit();
        }

        private static void InitiateChannels(this DCPowerOutput channelOutput, bool waitForSourceCompletion = false, double timeoutInSeconds = 5)
        {
            channelOutput.Control.Initiate();
            if (waitForSourceCompletion)
            {
                channelOutput.Events.SourceCompleteEvent.WaitForEvent(PrecisionTimeSpan.FromSeconds(timeoutInSeconds));
            }
        }

        internal static DCPowerOutput GetPrimaryOutput(this DCPowerSessionsBundle sessionsBundle, string triggerOrEventTypeName, out string terminalName)
        {
            var masterChannelSessionInfo = sessionsBundle.InstrumentSessions.First();
            var masterChannelString = masterChannelSessionInfo.AssociatedSitePinList.First().IndividualChannelString;
            terminalName = masterChannelSessionInfo.BuildTerminalName(masterChannelString, triggerOrEventTypeName);
            return masterChannelSessionInfo.Session.Outputs[masterChannelString];
        }

        internal static string BuildTerminalName(this DCPowerSessionInformation sessionInfo, string channelString, string triggerOrEventTypeName)
        {
            string resourceDescriptor = $"/{sessionInfo.Session.DriverOperation.IOResourceDescriptor.Split('/')[0]}";
            string logicalTerminalName = $"/{triggerOrEventTypeName}";
            if (sessionInfo.ModelString == DCPowerModelStrings.PXI_4132)
            {
                return $"{resourceDescriptor}{logicalTerminalName}";
            }
            else
            {
                string channelName = $"/Engine{channelString.Split('/')[1]}";
                return $"{resourceDescriptor}{channelName}{logicalTerminalName}";
            }
        }

        internal static bool IsFirstChannelOfSession(this SitePinInfo sitePinInfo, DCPowerSessionInformation sessionInfo)
        {
            return sessionInfo.AllChannelsString.StartsWith(sitePinInfo.IndividualChannelString, StringComparison.InvariantCulture);
        }

        private static void ConfigureVoltageSettings(DCPowerOutput dcOutput, DCPowerSourceSettings settings)
        {
            dcOutput.Source.Output.Function = DCPowerSourceOutputFunction.DCVoltage;
            if (settings.Level.HasValue)
            {
                dcOutput.Source.Voltage.VoltageLevel = settings.Level.Value;
            }
            if (settings.LimitSymmetry == DCPowerComplianceLimitSymmetry.Symmetric && settings.Limit.HasValue)
            {
                dcOutput.Source.Voltage.CurrentLimit = settings.Limit.Value;
            }
            else
            {
                if (settings.LimitHigh.HasValue)
                {
                    dcOutput.Source.Voltage.CurrentLimitHigh = settings.LimitHigh.Value;
                }
                if (settings.LimitLow.HasValue)
                {
                    dcOutput.Source.Voltage.CurrentLimitLow = settings.LimitLow.Value;
                }
            }
            if (settings.LevelRange.HasValue || settings.Level.HasValue)
            {
                dcOutput.Source.Voltage.VoltageLevelRange = settings.LevelRange ?? Math.Abs(settings.Level.Value);
            }
            if (settings.LimitRange.HasValue
                || (settings.LimitSymmetry == DCPowerComplianceLimitSymmetry.Symmetric && settings.Limit.HasValue)
                || (settings.LimitSymmetry == DCPowerComplianceLimitSymmetry.Asymmetric && (settings.LimitHigh.HasValue || settings.LimitLow.HasValue)))
            {
                dcOutput.Source.Voltage.CurrentLimitRange = settings.LimitRange ?? CalculateLimitRangeFromLimit(settings);
            }
        }

        private static void ConfigureCurrentSettings(DCPowerOutput dcOutput, DCPowerSourceSettings settings)
        {
            dcOutput.Source.Output.Function = DCPowerSourceOutputFunction.DCCurrent;
            if (settings.Level.HasValue)
            {
                dcOutput.Source.Current.CurrentLevel = settings.Level.Value;
            }
            if (settings.LimitSymmetry == DCPowerComplianceLimitSymmetry.Symmetric && settings.Limit.HasValue)
            {
                dcOutput.Source.Current.VoltageLimit = settings.Limit.Value;
            }
            else
            {
                if (settings.LimitHigh.HasValue)
                {
                    dcOutput.Source.Current.VoltageLimitHigh = settings.LimitHigh.Value;
                }
                if (settings.LimitLow.HasValue)
                {
                    dcOutput.Source.Current.VoltageLimitLow = settings.LimitLow.Value;
                }
            }
            if (settings.LevelRange.HasValue || settings.Level.HasValue)
            {
                dcOutput.Source.Current.CurrentLevelRange = settings.LevelRange ?? Math.Abs(settings.Level.Value);
            }
            if (settings.LimitRange.HasValue
                || (settings.LimitSymmetry == DCPowerComplianceLimitSymmetry.Symmetric && settings.Limit.HasValue)
                || (settings.LimitSymmetry == DCPowerComplianceLimitSymmetry.Asymmetric && (settings.LimitHigh.HasValue || settings.LimitLow.HasValue)))
            {
                dcOutput.Source.Current.VoltageLimitRange = settings.LimitRange ?? CalculateLimitRangeFromLimit(settings);
            }
        }

        private static double CalculateLimitRangeFromLimit(DCPowerSourceSettings settings)
        {
            return settings.LimitSymmetry == DCPowerComplianceLimitSymmetry.Symmetric
                ? Math.Abs(settings.Limit.Value)
                : Math.Max(Math.Abs(settings.LimitHigh.Value), Math.Abs(settings.LimitLow.Value));
        }

        #endregion private and internal methods
    }
}<|MERGE_RESOLUTION|>--- conflicted
+++ resolved
@@ -14,7 +14,6 @@
     /// </summary>
     public static class Source
     {
-<<<<<<< HEAD
         #region Custom Delegates
 
         /// <summary>
@@ -28,9 +27,8 @@
         private delegate double? ValueProvider(SitePinInfo sitePinInfo);
 
         #endregion
-=======
+        
         private const double DefaultSequenceTimeOut = 5;
->>>>>>> 626dcb34
 
         #region methods on DCPowerSessionsBundle
 
@@ -1300,14 +1298,7 @@
                 channelOutput.Source.SourceDelay = PrecisionTimeSpan.FromSeconds(settings.SourceDelayInSeconds.Value);
             }
             sessionInfo.ConfigureTransientResponce(settings, channelString);
-            if (settings.OutputFunction.Equals(DCPowerSourceOutputFunction.DCVoltage))
-            {
-                ConfigureVoltageSettings(channelOutput, settings);
-            }
-            else
-            {
-                ConfigureCurrentSettings(channelOutput, settings);
-            }
+            channelOutput.ConfigureLevelsAndLimits(settings);
         }
 
         #endregion methods on DCPowerSessionInformation
@@ -1331,15 +1322,7 @@
                     }
                 }
             }
-<<<<<<< HEAD
-        }
-=======
-            channelOutput.ConfigureLevelsAndLimits(settings);
-        }
-
-        #endregion methods on DCPowerSessionInformation
-
-        #region private and internal methods
+        }
 
         private static void ConfigureLevelsAndLimits(this DCPowerOutput channelOutput, DCPowerSourceSettings settings)
         {
@@ -1357,7 +1340,6 @@
             }
         }
 
->>>>>>> 626dcb34
         private static void Force(this DCPowerSessionInformation sessionInfo, DCPowerSourceSettings settings, SitePinInfo sitePinInfo = null, bool waitForSourceCompletion = false)
         {
             var channelString = sitePinInfo?.IndividualChannelString ?? sessionInfo.AllChannelsString;
