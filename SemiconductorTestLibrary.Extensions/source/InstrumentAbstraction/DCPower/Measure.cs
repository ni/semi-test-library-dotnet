﻿using System;
using System.Collections.Generic;
using System.Linq;
using System.Threading.Tasks;
using NationalInstruments.ModularInstruments.NIDCPower;
using NationalInstruments.SemiconductorTestLibrary.Common;
using NationalInstruments.SemiconductorTestLibrary.DataAbstraction;
using static NationalInstruments.SemiconductorTestLibrary.Common.ParallelExecution;

namespace NationalInstruments.SemiconductorTestLibrary.InstrumentAbstraction.DCPower
{
    /// <summary>
    /// Defines methods for DCPower measurements.
    /// </summary>
    public static class Measure
    {
        #region methods on DCPowerSessionsBundle

        /// <summary>
        /// Configures one or more measure settings based on values populated within a <see  cref="DCPowerMeasureSettings"/> object.
        /// Accepts a scalar input of type <see  cref="DCPowerMeasureSettings"/>.
        /// with overrides for <see cref="SiteData{DCPowerMeasureSettings}"/>, and <see cref="PinSiteData{DCPowerMeasureSettings}"/> input.
        /// </summary>
        /// <param name="sessionsBundle">The <see cref="DCPowerSessionsBundle"/> object.</param>
        /// <param name="settings">The measure settings to configure.</param>
        public static void ConfigureMeasureSettings(this DCPowerSessionsBundle sessionsBundle, DCPowerMeasureSettings settings)
        {
            sessionsBundle.Do(sessionInfo =>
            {
                sessionInfo.Session.Control.Abort();
                sessionInfo.ConfigureMeasureSettings(settings);
            });
        }

        /// <inheritdoc cref="ConfigureMeasureSettings(DCPowerSessionsBundle, DCPowerMeasureSettings)"/>
        public static void ConfigureMeasureSettings(this DCPowerSessionsBundle sessionsBundle, SiteData<DCPowerMeasureSettings> settings)
        {
            sessionsBundle.Do((sessionInfo, sitePinInfo) =>
            {
                sessionInfo.Session.Outputs[sitePinInfo.IndividualChannelString].Control.Abort();
                sessionInfo.ConfigureMeasureSettings(settings.GetValue(sitePinInfo.SiteNumber), sitePinInfo.IndividualChannelString);
            });
        }

        /// <inheritdoc cref="ConfigureMeasureSettings(DCPowerSessionsBundle, DCPowerMeasureSettings)"/>
        public static void ConfigureMeasureSettings(this DCPowerSessionsBundle sessionsBundle, PinSiteData<DCPowerMeasureSettings> settings)
        {
            sessionsBundle.Do((sessionInfo, sitePinInfo) =>
            {
                sessionInfo.Session.Outputs[sitePinInfo.IndividualChannelString].Control.Abort();
                sessionInfo.ConfigureMeasureSettings(settings.GetValue(sitePinInfo.SiteNumber, sitePinInfo.PinName), sitePinInfo.IndividualChannelString);
            });
        }

        /// <summary>
        /// Configures <see cref="DCPowerMeasureSettings"/>.
        /// </summary>
        /// <param name="sessionsBundle">The <see cref="DCPowerSessionsBundle"/> object.</param>
        /// <param name="settings">The specific settings to configure.</param>
        public static void ConfigureMeasureSettings(this DCPowerSessionsBundle sessionsBundle, IDictionary<string, DCPowerMeasureSettings> settings)
        {
            sessionsBundle.Do((sessionInfo, sitePinInfo) =>
            {
                sessionInfo.Session.Outputs[sitePinInfo.IndividualChannelString].Control.Abort();
                sessionInfo.ConfigureMeasureSettings(settings[sitePinInfo.PinName], sitePinInfo.IndividualChannelString);
            });
        }

        /// <summary>
        /// Configures the DCPower measure when.
        /// </summary>
        /// <param name="sessionsBundle">The <see cref="DCPowerSessionsBundle"/> object.</param>
        /// <param name="measureWhen">The measure when to set.</param>
        public static void ConfigureMeasureWhen(this DCPowerSessionsBundle sessionsBundle, DCPowerMeasurementWhen measureWhen)
        {
            sessionsBundle.Do(sessionInfo =>
            {
                sessionInfo.Session.Control.Abort();
                sessionInfo.Session.ConfigureMeasureWhen(sessionInfo.AllChannelsString, sessionInfo.ModelString, measureWhen);
            });
        }

        /// <summary>
        /// Configures the power line frequency in Hz (double).
        /// </summary>
        /// <param name="sessionsBundle">The <see cref="DCPowerSessionsBundle"/> object.</param>
        /// <param name="frequency">The power line frequency in Hz to set.</param>
        /// <remarks>
        /// This method should only be invoked once, when driver sessions are first initialized.
        /// </remarks>
        public static void ConfigurePowerLineFrequency(this DCPowerSessionsBundle sessionsBundle, double frequency)
        {
            sessionsBundle.Do(sessionInfo =>
            {
                sessionInfo.Session.Control.Abort();
                switch (sessionInfo.ModelString)
                {
                    case DCPowerModelStrings.PXI_4110:
                    case DCPowerModelStrings.PXI_4130:
                    case DCPowerModelStrings.PXIe_4154:
                        sessionInfo.PowerLineFrequency = frequency;
                        break;

                    default:
                        sessionInfo.AllChannelsOutput.Measurement.PowerLineFrequency = frequency;
                        break;
                }
            });
        }

        /// <summary>
        /// Configures the measurement sense.
        /// </summary>
        /// <param name="sessionsBundle">The <see cref="DCPowerSessionsBundle"/> object.</param>
        /// <param name="sense">The measurement sense to set.</param>
        public static void ConfigureMeasurementSense(this DCPowerSessionsBundle sessionsBundle, DCPowerMeasurementSense sense)
        {
            sessionsBundle.Do(sessionInfo =>
            {
                sessionInfo.Session.Control.Abort();
                sessionInfo.Session.ConfigureMeasurementSense(sessionInfo.AllChannelsString, sessionInfo.ModelString, sense);
            });
        }

        /// <summary>
        /// Gets aperture time in seconds.
        /// </summary>
        /// <param name="sessionsBundle">The <see cref="DCPowerSessionsBundle"/> object.</param>
        /// <param name="maximumApertureTime">Returns the maximum aperture time.</param>
        /// <returns>The per-site per-pin aperture times.</returns>
        public static PinSiteData<double> GetApertureTimeInSeconds(this DCPowerSessionsBundle sessionsBundle, out double maximumApertureTime)
        {
            var apertureTimes = sessionsBundle.DoAndReturnPerSitePerPinResults((sessionInfo, sitePinInfo) =>
            {
                var channelOutput = sessionInfo.Session.Outputs[sitePinInfo.IndividualChannelString];
                switch (sessionInfo.ModelString)
                {
                    case DCPowerModelStrings.PXI_4110:
                    case DCPowerModelStrings.PXI_4130:
                        // The 4110 and 4130 use samples to average and have a fixed sample rate of 3kHz, convert this to an aperture time in seconds.
                        return channelOutput.Measurement.SamplesToAverage / 3000.0;

                    case DCPowerModelStrings.PXIe_4154:
                        // The 4154 uses samples to average and has a fixed sample rate of 300kHz, convert this to an aperture time in seconds.
                        return channelOutput.Measurement.SamplesToAverage / 300000.0;

                    default:
                        var apertureTime = channelOutput.Measurement.ApertureTime;
                        var apertureTimeUnits = channelOutput.Measurement.ApertureTimeUnits;
                        if (apertureTimeUnits == DCPowerMeasureApertureTimeUnits.PowerLineCycles)
                        {
                            apertureTime /= channelOutput.Measurement.PowerLineFrequency;
                        }
                        return apertureTime;
                }
            });
            maximumApertureTime = apertureTimes.SiteNumbers.Select(siteNumber => apertureTimes.ExtractSite(siteNumber).Values.Max()).Max();
            return apertureTimes;
        }

        /// <summary>
        /// Gets the power line frequency.
        /// </summary>
        /// <param name="sessionsBundle">The <see cref="DCPowerSessionsBundle"/> object.</param>
        /// <returns>The per-site per-pin power line frequencies.</returns>
        public static PinSiteData<double> GetPowerLineFrequency(this DCPowerSessionsBundle sessionsBundle)
        {
            return sessionsBundle.DoAndReturnPerSitePerPinResults((sessionInfo, sitePinInfo) =>
            {
                var channelOutput = sessionInfo.Session.Outputs[sitePinInfo.IndividualChannelString];
                switch (sessionInfo.ModelString)
                {
                    case DCPowerModelStrings.PXI_4110:
                    case DCPowerModelStrings.PXI_4130:
                    case DCPowerModelStrings.PXIe_4154:
                        return sessionInfo.PowerLineFrequency;

                    default:
                        return channelOutput.Measurement.PowerLineFrequency;
                }
            });
        }

        /// <summary>
        /// Measures and returns per-instrument per-channel results.
        /// </summary>
        /// <param name="sessionsBundle">The <see cref="DCPowerSessionsBundle"/> object.</param>
        /// <returns>The measurements in per-instrument per-channel format. Item1 is voltage measurements, Item2 is current measurements.</returns>
        public static Tuple<double[][], double[][]> MeasureAndReturnPerInstrumentPerChannelResults(this DCPowerSessionsBundle sessionsBundle)
        {
            return sessionsBundle.DoAndReturnPerInstrumentPerChannelResults(sessionInfo => sessionInfo.MeasureVoltageAndCurrent());
        }

        /// <summary>
        /// Measures and returns per-site per-pin results.
        /// </summary>
        /// <param name="sessionsBundle">The <see cref="DCPowerSessionsBundle"/> object.</param>
        /// <returns>The measurements in per-site per-pin format. Item1 is voltage measurements, Item2 is current measurements.</returns>
        public static Tuple<PinSiteData<double>, PinSiteData<double>> MeasureAndReturnPerSitePerPinResults(this DCPowerSessionsBundle sessionsBundle)
        {
            return sessionsBundle.DoAndReturnPerSitePerPinResults(sessionInfo => sessionInfo.MeasureVoltageAndCurrent());
        }

        /// <summary>
        /// Measures the voltage on the target pin(s) and returns a pin and site aware data object.
        /// </summary>
        /// <param name="sessionsBundle">The <see cref="DCPowerSessionsBundle"/> object.</param>
        /// <returns>The per-pin per-site voltage measurements.</returns>
        public static PinSiteData<double> MeasureVoltage(this DCPowerSessionsBundle sessionsBundle)
        {
            return sessionsBundle.DoAndReturnPerSitePerPinResults(sessionInfo => sessionInfo.MeasureVoltageAndCurrent().Item1);
        }

        /// <summary>
        /// Measures the current on the target pin(s) and returns a pin and site aware data object.
        /// </summary>
        /// <param name="sessionsBundle">The <see cref="DCPowerSessionsBundle"/> object.</param>
        /// <returns>The per-pin per-site voltage measurements.</returns>
        public static PinSiteData<double> MeasureCurrent(this DCPowerSessionsBundle sessionsBundle)
        {
            return sessionsBundle.DoAndReturnPerSitePerPinResults(sessionInfo => sessionInfo.MeasureVoltageAndCurrent().Item2);
        }

        /// <summary>
        /// Measures the voltage on the target pin(s) and immediately publishes the results using the Publish Data Id passed in.
        /// </summary>
        /// <remarks>
        /// Use this method for the fastest test time if the measurement results do not needed for any other operations.
        /// Otherwise, use the override for this method that returns PinSiteData.
        /// </remarks>
        /// <param name="sessionsBundle">The <see cref="DCPowerSessionsBundle"/> object.</param>
        /// <param name="publishDataID">The publish data ID string.</param>
        /// <param name="voltageMeasurements">The returned voltage measurements.</param>
        public static void MeasureAndPublishVoltage(this DCPowerSessionsBundle sessionsBundle, string publishDataID, out double[][] voltageMeasurements)
        {
            voltageMeasurements = sessionsBundle.DoAndPublishResults(sessionInfo => sessionInfo.MeasureVoltageAndCurrent().Item1, publishDataID);
        }

        /// <summary>
        /// Measures the voltage on the target pin(s) and immediately publishes the results using the Publish Data Id passed in.
        /// </summary>
        /// <param name="sessionsBundle">The <see cref="DCPowerSessionsBundle"/> object.</param>
        /// <param name="publishDataID">The publish data ID string.</param>
        /// <returns>The pin-site aware voltage measurements.</returns>
        public static PinSiteData<double> MeasureAndPublishVoltage(this DCPowerSessionsBundle sessionsBundle, string publishDataID)
        {
            MeasureAndPublishVoltage(sessionsBundle, publishDataID, out var voltageMeasurements);
            return sessionsBundle.InstrumentSessions.PerInstrumentPerChannelResultsToPerPinPerSiteResults(voltageMeasurements);
        }

        /// <summary>
        /// Measures the current on the target pin(s) and immediately publishes the results using the Publish Data Id passed in.
        /// </summary>
        /// <remarks>
        /// Use this method for the fastest test time if the measurement results do not needed for any other operations.
        /// Otherwise, use the override for this method that returns PinSiteData.
        /// </remarks>
        /// <param name="sessionsBundle">The <see cref="DCPowerSessionsBundle"/> object.</param>
        /// <param name="publishDataID">The publish data ID string.</param>
        /// <param name="currentMeasurements">The returned current measurements.</param>
        public static void MeasureAndPublishCurrent(this DCPowerSessionsBundle sessionsBundle, string publishDataID, out double[][] currentMeasurements)
        {
            currentMeasurements = sessionsBundle.DoAndPublishResults(sessionInfo => sessionInfo.MeasureVoltageAndCurrent().Item2, publishDataID);
        }

        /// <summary>
        /// Measures the current on the target pin(s) and immediately publishes the results using the Publish Data Id passed in.
        /// </summary>
        /// <param name="sessionsBundle">The <see cref="DCPowerSessionsBundle"/> object.</param>
        /// <param name="publishDataID">The publish data ID string.</param>
        /// <returns>The pin-site aware current measurements.</returns>
        public static PinSiteData<double> MeasureAndPublishCurrent(this DCPowerSessionsBundle sessionsBundle, string publishDataID)
        {
            MeasureAndPublishCurrent(sessionsBundle, publishDataID, out var currentMeasurements);
            return sessionsBundle.InstrumentSessions.PerInstrumentPerChannelResultsToPerPinPerSiteResults(currentMeasurements);
        }

        /// <summary>
        /// Configures and starts a waveform acquisition.
        /// </summary>
        /// <param name="sessionsBundle">The <see cref="DCPowerSessionsBundle"/> object.</param>
        /// <param name="sampleRate">The sample rate.</param>
        /// <param name="bufferLength">The buffer length in seconds.</param>
        /// <returns>The original settings for the channels that do waveform acquisition.</returns>
        public static PinSiteData<DCPowerWaveformAcquisitionSettings> ConfigureAndStartWaveformAcquisition(this DCPowerSessionsBundle sessionsBundle, double sampleRate, double bufferLength)
        {
            var originalSettings = sessionsBundle.DoAndReturnPerSitePerPinResults((sessionInfo, sitePinInfo) =>
            {
                return GetOriginalSettings(sessionInfo.Session, sitePinInfo.IndividualChannelString);
            });
            sessionsBundle.Do(sessionInfo =>
            {
                ConfigureAndInitiate(sessionInfo.Session, sessionInfo.AllChannelsString, sampleRate, bufferLength);
            });
            return originalSettings;
        }

        /// <summary>
        /// Fetches waveform acquisition results as a pin and site aware data object.
        /// </summary>
        /// <param name="sessionsBundle">The <see cref="DCPowerSessionsBundle"/> object.</param>
        /// <param name="fetchWaveformLength">The waveform length in seconds to fetch.</param>
        /// <param name="originalSettings">The original settings for the channels that do waveform acquisition. This is the return value of the ConfigureAndStartWaveformAcquisition method.</param>
        /// <returns>The per-site per-pin waveform results.</returns>
        public static PinSiteData<DCPowerWaveformResults> FinishWaveformAcquisition(this DCPowerSessionsBundle sessionsBundle, double fetchWaveformLength, PinSiteData<DCPowerWaveformAcquisitionSettings> originalSettings)
        {
            return sessionsBundle.DoAndReturnPerSitePerPinResults((sessionInfo, sitePinInfo) =>
            {
                var results = Fetch(sessionInfo.Session, sitePinInfo.IndividualChannelString, fetchWaveformLength);
                ApplyOriginalSettings(sessionInfo.Session, sessionInfo.AllChannelsString, originalSettings.GetValue(sitePinInfo.SiteNumber, sitePinInfo.PinName));
                return results;
            });
        }

        /// <summary>
        /// Configures and acquires waveforms synchronized across the pins.
        /// </summary>
        /// <param name="sessionsBundle">The <see cref="DCPowerSessionsBundle"/> object.</param>
        /// <param name="apertureTimeInSeconds">The measure aperture time in seconds.</param>
        /// <param name="measurementTimeInSeconds">The measurement time in seconds.</param>
        /// <returns>The per-site per-pin waveform results.</returns>
        public static PinSiteData<DCPowerFetchResult> AcquireSynchronizedWaveforms(this DCPowerSessionsBundle sessionsBundle, double apertureTimeInSeconds = 0, double measurementTimeInSeconds = 0)
        {
            var masterChannelOutput = sessionsBundle.GetPrimaryOutput(TriggerType.MeasureTrigger.ToString(), out string measureTrigger);
            var originalApertureTimes = new Dictionary<string, double>();
            var originalSourceDelays = new Dictionary<string, PrecisionTimeSpan>();
            var originalMeasureWhen = new Dictionary<string, DCPowerMeasurementWhen>();
            var originalMeasureTriggerTypes = new Dictionary<string, DCPowerMeasureTriggerType>();
            var originalMeasureTriggerTerminalNames = new Dictionary<string, DCPowerDigitalEdgeMeasureTriggerInputTerminal>();
            var measureRecordLength = new Dictionary<string, int>();

            sessionsBundle.Do((sessionInfo, sessionIndex, sitePinInfo) =>
            {
                var perChannelString = sitePinInfo.IndividualChannelString;
                var channelOutput = sessionInfo.Session.Outputs[perChannelString];
                channelOutput.Control.Abort();

                // Cache original settings to restore after the waveform acquisition.
                originalApertureTimes[perChannelString] = channelOutput.Measurement.ApertureTime;
                originalSourceDelays[perChannelString] = channelOutput.Source.SourceDelay;
                originalMeasureWhen[perChannelString] = channelOutput.Measurement.MeasureWhen;
                originalMeasureTriggerTypes[perChannelString] = channelOutput.Triggers.MeasureTrigger.Type;
                originalMeasureTriggerTerminalNames[perChannelString] = channelOutput.Triggers.MeasureTrigger.DigitalEdge.InputTerminal;

                channelOutput.Measurement.ApertureTime = apertureTimeInSeconds;
                channelOutput.Source.SourceDelay = PrecisionTimeSpan.Zero;
                channelOutput.Measurement.MeasureWhen = DCPowerMeasurementWhen.OnMeasureTrigger;
                if (sessionIndex == 0 && sitePinInfo.IsFirstChannelOfSession(sessionInfo))
                {
                    // Master channel uses software edge trigger.
                    channelOutput.Triggers.MeasureTrigger.ConfigureSoftwareEdgeTrigger();
                }
                else
                {
                    // Set slave channel measure trigger to be the master channel terminal name.
                    channelOutput.Triggers.MeasureTrigger.DigitalEdge.Configure(measureTrigger, DCPowerTriggerEdge.Rising);
                }

                // Read back actual measure record delta time, configure measure record length and calculate buffer sizes.
                channelOutput.Control.Commit();
                measureRecordLength[perChannelString] = (int)Math.Ceiling(measurementTimeInSeconds / channelOutput.Measurement.RecordDeltaTime);
                channelOutput.Measurement.RecordLength = measureRecordLength[perChannelString];
                if (channelOutput.Measurement.BufferSize < channelOutput.Measurement.RecordLength)
                {
                    channelOutput.Measurement.BufferSize = channelOutput.Measurement.RecordLength;
                }

                channelOutput.Control.Initiate();
            });

            masterChannelOutput.Triggers.MeasureTrigger.SendSoftwareEdgeTrigger();
            var results = sessionsBundle.DoAndReturnPerSitePerPinResults((sessionInfo, sitePinInfo) =>
            {
                var perChannelString = sitePinInfo.IndividualChannelString;
                return sessionInfo.Session.Measurement.Fetch(perChannelString, PrecisionTimeSpan.FromSeconds(measurementTimeInSeconds + 1), measureRecordLength[perChannelString]);
            });

            sessionsBundle.Do((sessionInfo, sessionIndex, sitePinInfo) =>
            {
                var perChannelString = sitePinInfo.IndividualChannelString;
                var channelOutput = sessionInfo.Session.Outputs[perChannelString];
                channelOutput.Control.Abort();

                // Restore original settings.
                channelOutput.Measurement.ApertureTime = originalApertureTimes[perChannelString];
                channelOutput.Source.SourceDelay = originalSourceDelays[perChannelString];
                channelOutput.Measurement.MeasureWhen = originalMeasureWhen[perChannelString];
                channelOutput.Triggers.MeasureTrigger.Type = originalMeasureTriggerTypes[perChannelString];
                channelOutput.Triggers.MeasureTrigger.DigitalEdge.InputTerminal = originalMeasureTriggerTerminalNames[perChannelString];
                channelOutput.Control.Initiate();
            });

            return results;
        }

        /// <summary>
        /// Fetches results from a previously taken measurement.
        /// </summary>
        /// <remarks>
        /// This method should NOT be used when the MeasureWhen property is configured to OnDemand.
        /// </remarks>
        /// <param name="sessionsBundle">The <see cref="DCPowerSessionsBundle"/> object.</param>
        /// <param name="pointsToFetch">The number of points to Fetch.</param>
<<<<<<< HEAD
        /// <param name="timeoutInSeconds">The time to wait before the operation should be aborted.</param>
        /// <returns>A <see cref="PerSiteData{T}"/> object that contains an array of <see cref="SingleDCPowerFetchResult"/> values,
        /// where each <see cref="SingleDCPowerFetchResult"/> object contains the voltage, current, and inCompliance result for a simple sample/point from the previously taken measurement.</returns>
=======
        /// <param name="timeoutInSeconds">The time to wait before the operation is aborted.</param>
        /// <returns>A <see cref="PinSiteData{T}"/> object that contains an array of <see cref="SingleDCPowerFetchResult"/> values,
        /// where each <see cref="SingleDCPowerFetchResult"/> object contains the voltage, current, and inCompliance result for a simple sample/point from the previous measurement.</returns>
>>>>>>> 66af0e05
        public static PinSiteData<SingleDCPowerFetchResult[]> FetchMeasurement(this DCPowerSessionsBundle sessionsBundle, int pointsToFetch = 1, double timeoutInSeconds = 10)
        {
            return sessionsBundle.DoAndReturnPerSitePerPinResults((sessionInfo, pinSiteInfo) =>
            {
                var measureResult = sessionInfo.Session.Measurement.Fetch(pinSiteInfo.IndividualChannelString, PrecisionTimeSpan.FromSeconds(timeoutInSeconds), pointsToFetch);
                var samples = new SingleDCPowerFetchResult[pointsToFetch];
                for (int i = 0; i < pointsToFetch; i++)
                {
                    samples[i] = new SingleDCPowerFetchResult(measureResult.VoltageMeasurements[i], measureResult.VoltageMeasurements[i], measureResult.InCompliance[i]);
                }
                return samples;
            });
        }

        #endregion methods on DCPowerSessionsBundle

        #region methods on DCPowerOutput

        /// <summary>
        /// Configures the aperture time.
        /// </summary>
        /// <param name="output">The <see cref="DCPowerOutput"/> object.</param>
        /// <param name="modelString">The DCPower instrument model.</param>
        /// <param name="powerLineFrequency">The power line frequency used to calculate aperture time value from power line cycles to seconds. This is used just for PXI-4110, PXI-4130 and PXIe-4154 models since they don't support power line frequency property.</param>
        /// <param name="apertureTime">The aperture time to set.</param>
        /// <param name="apertureTimeUnits">The aperture time units to set.</param>
        public static void ConfigureApertureTime(this DCPowerOutput output, string modelString, double powerLineFrequency, double apertureTime, DCPowerMeasureApertureTimeUnits apertureTimeUnits)
        {
            switch (modelString)
            {
                case DCPowerModelStrings.PXI_4110:
                case DCPowerModelStrings.PXI_4130:
                case DCPowerModelStrings.PXIe_4154:
                    double apertureTimeInSeconds = apertureTimeUnits == DCPowerMeasureApertureTimeUnits.PowerLineCycles
                            ? apertureTime / powerLineFrequency
                            : apertureTime;
                    // The 4154 has a fixed sample rate of 300kHz, while 4110 and 4130 have a fixed sample rate of 3kHz.
                    double sampleRate = modelString == DCPowerModelStrings.PXIe_4154 ? 300000.0 : 3000.0;
                    // These models use samples to average instead of aperture time.
                    output.Measurement.SamplesToAverage = Convert.ToInt32(sampleRate * apertureTimeInSeconds);
                    break;

                default:
                    output.Measurement.ApertureTime = apertureTime;
                    output.Measurement.ApertureTimeUnits = apertureTimeUnits;
                    break;
            }
        }

        #endregion methods on DCPowerOutput

        #region methods on NIDCPower session

        /// <summary>
        /// Configures the measurement when.
        /// </summary>
        /// <param name="session">The <see cref="NIDCPower"/> object.</param>
        /// <param name="channelString">The channel string.</param>
        /// <param name="modelString">The DCPower instrument model.</param>
        /// <param name="measureWhen">The measurement when to set.</param>
        public static void ConfigureMeasureWhen(this NIDCPower session, string channelString, string modelString, DCPowerMeasurementWhen measureWhen)
        {
            if (modelString == DCPowerModelStrings.PXI_4110
                || modelString == DCPowerModelStrings.PXI_4130
                || session.Outputs[channelString].Measurement.MeasureWhen == measureWhen)
            {
                // The 4110 and 4130 support OnDemand only.
                return;
            }
            session.Outputs[channelString].Measurement.MeasureWhen = measureWhen;
        }

        /// <summary>
        /// Configures the measurement sense.
        /// </summary>
        /// <param name="session">The <see cref="NIDCPower"/> object.</param>
        /// <param name="channelString">The channel string.</param>
        /// <param name="modelString">The DCPower instrument model.</param>
        /// <param name="sense">The measurement sense to set.</param>
        public static void ConfigureMeasurementSense(this NIDCPower session, string channelString, string modelString, DCPowerMeasurementSense sense)
        {
            switch (modelString)
            {
                case DCPowerModelStrings.PXI_4110: // local sense only.
                case DCPowerModelStrings.PXIe_4112: // remote sense only.
                case DCPowerModelStrings.PXIe_4113: // remote sense only.
                    break;

                case DCPowerModelStrings.PXI_4130:
                    // channel 0 is local sense only.
                    string updatedChannelString = channelString.ExcludeSpecificChannel("0");
                    if (!string.IsNullOrEmpty(updatedChannelString))
                    {
                        session.Outputs[updatedChannelString].Measurement.Sense = sense;
                    }
                    break;

                default:
                    session.Outputs[channelString].Measurement.Sense = sense;
                    break;
            }
        }

        #endregion methods on NIDCPower session

        #region methods on DCPowerSessionInformation

        /// <summary>
        /// Configures <see cref="DCPowerMeasureSettings"/>.
        /// </summary>
        /// <param name="sessionInfo">The <see cref="DCPowerSessionInformation"/> object.</param>
        /// <param name="settings">The measure settings to configure.</param>
        /// <param name="channelString">The channel string. Empty string means all channels in the session.</param>
        public static void ConfigureMeasureSettings(this DCPowerSessionInformation sessionInfo, DCPowerMeasureSettings settings, string channelString = "")
        {
            var channelOutput = string.IsNullOrEmpty(channelString) ? sessionInfo.AllChannelsOutput : sessionInfo.Session.Outputs[channelString];
            if (settings.ApertureTime.HasValue && settings.ApertureTimeUnits.HasValue)
            {
                channelOutput.ConfigureApertureTime(sessionInfo.ModelString, sessionInfo.PowerLineFrequency, settings.ApertureTime.Value, settings.ApertureTimeUnits.Value);
            }
            if (settings.MeasureWhen.HasValue)
            {
                sessionInfo.Session.ConfigureMeasureWhen(channelString, sessionInfo.ModelString, settings.MeasureWhen.Value);
            }
            if (settings.Sense.HasValue)
            {
                sessionInfo.Session.ConfigureMeasurementSense(channelString, sessionInfo.ModelString, settings.Sense.Value);
            }
            if (settings.RecordLength.HasValue)
            {
                channelOutput.Measurement.RecordLength = settings.RecordLength.Value;
            }
        }

        /// <summary>
        /// Does measure on DCPower devices.
        /// </summary>
        /// <param name="sessionInfo">The <see cref="DCPowerSessionInformation"/> object.</param>
        /// <returns>The measurements. Item1 is voltage measurements, Item2 is current measurements.</returns>
        public static Tuple<double[], double[]> MeasureVoltageAndCurrent(this DCPowerSessionInformation sessionInfo)
        {
            var session = sessionInfo.Session;
            var modelString = sessionInfo.ModelString;
            var lockObject = new object();

            int channelCount = sessionInfo.AssociatedSitePinList.Count;
            var voltageMeasurements = new double[channelCount];
            var currentMeasurements = new double[channelCount];
            Parallel.For(0, channelCount, channelIndex =>
            {
                string channelString = sessionInfo.AssociatedSitePinList[channelIndex].IndividualChannelString;
                var dcOutput = session.Outputs[channelString];

                switch (dcOutput.Measurement.MeasureWhen)
                {
                    case DCPowerMeasurementWhen.OnDemand:
                        var measureResult = session.Measurement.Measure(channelString);
                        lock (lockObject)
                        {
                            // The measurement arrays are shared among threads, lock them when updating since arrays are not thread safe.
                            voltageMeasurements[channelIndex] = measureResult.VoltageMeasurements[0];
                            currentMeasurements[channelIndex] = measureResult.CurrentMeasurements[0];
                        }
                        break;

                    case DCPowerMeasurementWhen.OnMeasureTrigger:
                        if (modelString == DCPowerModelStrings.PXI_4110)
                        {
                            break;
                        }
                        // Make sure to clear previous results before fetching again.
                        session.Measurement.Fetch(channelString, new PrecisionTimeSpan(20), dcOutput.Measurement.FetchBacklog);
                        dcOutput.Triggers.MeasureTrigger.SendSoftwareEdgeTrigger();
                        goto case DCPowerMeasurementWhen.AutomaticallyAfterSourceComplete;

                    case DCPowerMeasurementWhen.AutomaticallyAfterSourceComplete:
                        if (modelString == DCPowerModelStrings.PXI_4110)
                        {
                            break;
                        }
                        var fetchResult = session.Measurement.Fetch(channelString, new PrecisionTimeSpan(20), 1);
                        lock (lockObject)
                        {
                            voltageMeasurements[channelIndex] = fetchResult.VoltageMeasurements[0];
                            currentMeasurements[channelIndex] = fetchResult.CurrentMeasurements[0];
                        }
                        break;

                    default:
                        break;
                }
            });
            return new Tuple<double[], double[]>(voltageMeasurements, currentMeasurements);
        }

        #endregion methods on DCPowerSessionInformation

        #region private methods

        private static DCPowerWaveformAcquisitionSettings GetOriginalSettings(NIDCPower session, string channelString)
        {
            var channelOutput = session.Outputs[channelString];
            return new DCPowerWaveformAcquisitionSettings()
            {
                ApertureTime = channelOutput.Measurement.ApertureTime,
                ApertureTimeUnits = channelOutput.Measurement.ApertureTimeUnits,
                MeasureWhen = channelOutput.Measurement.MeasureWhen,
                MeasureTriggerType = channelOutput.Triggers.MeasureTrigger.Type
            };
        }

        private static void ApplyOriginalSettings(NIDCPower session, string channelString, DCPowerWaveformAcquisitionSettings settings)
        {
            var channelOutput = session.Outputs[channelString];
            channelOutput.Control.Abort();
            channelOutput.Measurement.ApertureTime = settings.ApertureTime;
            channelOutput.Measurement.ApertureTimeUnits = settings.ApertureTimeUnits;
            channelOutput.Measurement.IsRecordLengthFinite = true;
            channelOutput.Measurement.MeasureWhen = settings.MeasureWhen;
            channelOutput.Triggers.MeasureTrigger.Type = settings.MeasureTriggerType;
            channelOutput.Control.Initiate();
        }

        private static void ConfigureAndInitiate(NIDCPower session, string channelString, double sampleRate, double bufferLength)
        {
            var channelOutput = session.Outputs[channelString];
            channelOutput.Control.Abort();

            channelOutput.Measurement.ApertureTime = 1 / sampleRate;
            channelOutput.Measurement.ApertureTimeUnits = DCPowerMeasureApertureTimeUnits.Seconds;
            channelOutput.Measurement.IsRecordLengthFinite = false;
            channelOutput.Measurement.MeasureWhen = DCPowerMeasurementWhen.OnMeasureTrigger;
            channelOutput.Triggers.MeasureTrigger.Type = DCPowerMeasureTriggerType.SoftwareEdge;

            channelOutput.Control.Commit();

            int requiredBufferSize = Convert.ToInt32(Math.Ceiling(bufferLength / channelOutput.Measurement.RecordDeltaTime));
            if (channelOutput.Measurement.BufferSize < requiredBufferSize)
            {
                channelOutput.Measurement.BufferSize = requiredBufferSize;
            }

            channelOutput.Control.Initiate();
            channelOutput.Triggers.MeasureTrigger.SendSoftwareEdgeTrigger();
        }

        private static DCPowerWaveformResults Fetch(NIDCPower session, string channelString, double fetchWaveformLength)
        {
            var channelOutput = session.Outputs[channelString];
            var deltaTime = channelOutput.Measurement.RecordDeltaTime;
            int pointsToFetch = fetchWaveformLength == 0 ? channelOutput.Measurement.FetchBacklog : Convert.ToInt32(Math.Round(fetchWaveformLength / deltaTime));
            var result = session.Measurement.Fetch(channelString, timeout: PrecisionTimeSpan.FromSeconds(fetchWaveformLength + 1), pointsToFetch);
            return new DCPowerWaveformResults(result, deltaTime);
        }

        #endregion private methods
    }
}<|MERGE_RESOLUTION|>--- conflicted
+++ resolved
@@ -17,9 +17,9 @@
         #region methods on DCPowerSessionsBundle
 
         /// <summary>
-        /// Configures one or more measure settings based on values populated within a <see  cref="DCPowerMeasureSettings"/> object.
+        /// Configures one or more measure settings based on the values populated within a <see  cref="DCPowerMeasureSettings"/> object.
         /// Accepts a scalar input of type <see  cref="DCPowerMeasureSettings"/>.
-        /// with overrides for <see cref="SiteData{DCPowerMeasureSettings}"/>, and <see cref="PinSiteData{DCPowerMeasureSettings}"/> input.
+        /// With overrides for <see cref="SiteData{DCPowerMeasureSettings}"/>, and <see cref="PinSiteData{DCPowerMeasureSettings}"/> input.
         /// </summary>
         /// <param name="sessionsBundle">The <see cref="DCPowerSessionsBundle"/> object.</param>
         /// <param name="settings">The measure settings to configure.</param>
@@ -67,10 +67,10 @@
         }
 
         /// <summary>
-        /// Configures the DCPower measure when.
-        /// </summary>
-        /// <param name="sessionsBundle">The <see cref="DCPowerSessionsBundle"/> object.</param>
-        /// <param name="measureWhen">The measure when to set.</param>
+        /// Configures the DCPower MeasurementWhen property.
+        /// </summary>
+        /// <param name="sessionsBundle">The <see cref="DCPowerSessionsBundle"/> object.</param>
+        /// <param name="measureWhen">The MeasurementWhen property to set.</param>
         public static void ConfigureMeasureWhen(this DCPowerSessionsBundle sessionsBundle, DCPowerMeasurementWhen measureWhen)
         {
             sessionsBundle.Do(sessionInfo =>
@@ -86,7 +86,7 @@
         /// <param name="sessionsBundle">The <see cref="DCPowerSessionsBundle"/> object.</param>
         /// <param name="frequency">The power line frequency in Hz to set.</param>
         /// <remarks>
-        /// This method should only be invoked once, when driver sessions are first initialized.
+        /// This method should only be invoked once when driver sessions are first initialized.
         /// </remarks>
         public static void ConfigurePowerLineFrequency(this DCPowerSessionsBundle sessionsBundle, double frequency)
         {
@@ -202,7 +202,7 @@
         }
 
         /// <summary>
-        /// Measures the voltage on the target pin(s) and returns a pin and site aware data object.
+        /// Measures the voltage on the target pin(s) and returns a pin- and site-aware data object.
         /// </summary>
         /// <param name="sessionsBundle">The <see cref="DCPowerSessionsBundle"/> object.</param>
         /// <returns>The per-pin per-site voltage measurements.</returns>
@@ -212,7 +212,7 @@
         }
 
         /// <summary>
-        /// Measures the current on the target pin(s) and returns a pin and site aware data object.
+        /// Measures the current on the target pin(s) and returns a pin- and site-aware data object.
         /// </summary>
         /// <param name="sessionsBundle">The <see cref="DCPowerSessionsBundle"/> object.</param>
         /// <returns>The per-pin per-site voltage measurements.</returns>
@@ -296,7 +296,7 @@
         }
 
         /// <summary>
-        /// Fetches waveform acquisition results as a pin and site aware data object.
+        /// Fetches waveform acquisition results as a pin- and site-aware data object.
         /// </summary>
         /// <param name="sessionsBundle">The <see cref="DCPowerSessionsBundle"/> object.</param>
         /// <param name="fetchWaveformLength">The waveform length in seconds to fetch.</param>
@@ -316,7 +316,7 @@
         /// Configures and acquires waveforms synchronized across the pins.
         /// </summary>
         /// <param name="sessionsBundle">The <see cref="DCPowerSessionsBundle"/> object.</param>
-        /// <param name="apertureTimeInSeconds">The measure aperture time in seconds.</param>
+        /// <param name="apertureTimeInSeconds">The measurement aperture time in seconds.</param>
         /// <param name="measurementTimeInSeconds">The measurement time in seconds.</param>
         /// <returns>The per-site per-pin waveform results.</returns>
         public static PinSiteData<DCPowerFetchResult> AcquireSynchronizedWaveforms(this DCPowerSessionsBundle sessionsBundle, double apertureTimeInSeconds = 0, double measurementTimeInSeconds = 0)
@@ -394,22 +394,16 @@
         }
 
         /// <summary>
-        /// Fetches results from a previously taken measurement.
+        /// Fetches results from a previous measurement.
         /// </summary>
         /// <remarks>
-        /// This method should NOT be used when the MeasureWhen property is configured to OnDemand.
+        /// This method should not be used when the MeasureWhen property is OnDemand.
         /// </remarks>
         /// <param name="sessionsBundle">The <see cref="DCPowerSessionsBundle"/> object.</param>
         /// <param name="pointsToFetch">The number of points to Fetch.</param>
-<<<<<<< HEAD
-        /// <param name="timeoutInSeconds">The time to wait before the operation should be aborted.</param>
-        /// <returns>A <see cref="PerSiteData{T}"/> object that contains an array of <see cref="SingleDCPowerFetchResult"/> values,
-        /// where each <see cref="SingleDCPowerFetchResult"/> object contains the voltage, current, and inCompliance result for a simple sample/point from the previously taken measurement.</returns>
-=======
         /// <param name="timeoutInSeconds">The time to wait before the operation is aborted.</param>
         /// <returns>A <see cref="PinSiteData{T}"/> object that contains an array of <see cref="SingleDCPowerFetchResult"/> values,
         /// where each <see cref="SingleDCPowerFetchResult"/> object contains the voltage, current, and inCompliance result for a simple sample/point from the previous measurement.</returns>
->>>>>>> 66af0e05
         public static PinSiteData<SingleDCPowerFetchResult[]> FetchMeasurement(this DCPowerSessionsBundle sessionsBundle, int pointsToFetch = 1, double timeoutInSeconds = 10)
         {
             return sessionsBundle.DoAndReturnPerSitePerPinResults((sessionInfo, pinSiteInfo) =>
@@ -433,7 +427,7 @@
         /// </summary>
         /// <param name="output">The <see cref="DCPowerOutput"/> object.</param>
         /// <param name="modelString">The DCPower instrument model.</param>
-        /// <param name="powerLineFrequency">The power line frequency used to calculate aperture time value from power line cycles to seconds. This is used just for PXI-4110, PXI-4130 and PXIe-4154 models since they don't support power line frequency property.</param>
+        /// <param name="powerLineFrequency">The power line frequency used to calculate aperture time value from power line cycles to seconds. This is used just for PXI-4110, PXI-4130, and PXIe-4154 models since they don't support power line frequency property.</param>
         /// <param name="apertureTime">The aperture time to set.</param>
         /// <param name="apertureTimeUnits">The aperture time units to set.</param>
         public static void ConfigureApertureTime(this DCPowerOutput output, string modelString, double powerLineFrequency, double apertureTime, DCPowerMeasureApertureTimeUnits apertureTimeUnits)
@@ -464,7 +458,7 @@
         #region methods on NIDCPower session
 
         /// <summary>
-        /// Configures the measurement when.
+        /// Configures the MeasurementWhen property.
         /// </summary>
         /// <param name="session">The <see cref="NIDCPower"/> object.</param>
         /// <param name="channelString">The channel string.</param>
@@ -545,7 +539,7 @@
         }
 
         /// <summary>
-        /// Does measure on DCPower devices.
+        /// Measures the voltage and current.
         /// </summary>
         /// <param name="sessionInfo">The <see cref="DCPowerSessionInformation"/> object.</param>
         /// <returns>The measurements. Item1 is voltage measurements, Item2 is current measurements.</returns>
