--- conflicted
+++ resolved
@@ -49,11 +49,7 @@
           fi
 
           # Assuming that the PR Build Workflow run has a display title containing the run number.
-<<<<<<< HEAD
-          run_id=$(jq -r '.workflow_runs[] | select(.display_title | contains(\"${{ env.Run_Number }}\")) | .id' runs.json)
-=======
           run_id=$(jq -r ".workflow_runs[] | select(.display_title | contains(\"${{ env.Run_Number }}\")) | .id" runs.json)
->>>>>>> 656d1838
           
           echo "Fetched build run_id: $run_id"
           echo "::set-output name=build_run_id::$run_id"
@@ -82,11 +78,7 @@
           fi
 
           # Assuming that the PR Test Workflow run has a display title containing the run number.
-<<<<<<< HEAD
-          run_id=$(jq -r '.workflow_runs[] | select(.display_title | contains(\"${{ env.Run_Number }}\")) | .id' runs.json)
-=======
           run_id=$(jq -r ".workflow_runs[] | select(.display_title | contains(\"${{ env.Run_Number }}\")) | .id" runs.json)
->>>>>>> 656d1838
           
           echo "Fetched test run_id: $run_id"
           echo "::set-output name=test_run_id::$run_id"
